# Copyright The PyTorch Lightning team.
#
# Licensed under the Apache License, Version 2.0 (the "License");
# you may not use this file except in compliance with the License.
# You may obtain a copy of the License at
#
#     http://www.apache.org/licenses/LICENSE-2.0
#
# Unless required by applicable law or agreed to in writing, software
# distributed under the License is distributed on an "AS IS" BASIS,
# WITHOUT WARRANTIES OR CONDITIONS OF ANY KIND, either express or implied.
# See the License for the specific language governing permissions and
# limitations under the License.
import torch
from torch.nn.parallel.distributed import DistributedDataParallel

from pytorch_lightning import LightningModule, Trainer
from pytorch_lightning.plugins import DDPSpawnPlugin
from pytorch_lightning.trainer.states import TrainerFn
from tests.helpers.boring_model import BoringDataModule, BoringModel
from tests.helpers.runif import RunIf


class BoringModelDDPCPU(BoringModel):
    def on_train_start(self) -> None:
        # make sure that the model is on CPU when training
        assert self.device == torch.device("cpu")


class BoringCallbackDDPSpawnModel(BoringModel):
    def __init__(self, name: str, val: float):
        super().__init__()
        self.name = name
        self.val = val

    def validation_step(self, batch, batch_idx):
        self.log(self.name, self.val)
        return super().validation_step(batch, batch_idx)

    def add_to_queue(self, queue: torch.multiprocessing.SimpleQueue) -> None:
        queue.put("test_val")
        return super().add_to_queue(queue)

    def get_from_queue(self, queue: torch.multiprocessing.SimpleQueue) -> None:
        self.test_val = queue.get()
        return super().get_from_queue(queue)


@RunIf(skip_windows=True)
def test_ddp_cpu():
    """Tests if device is set correctly when training for DDPSpawnPlugin."""
    trainer = Trainer(num_processes=2, fast_dev_run=True)
    # assert training type plugin attributes for device setting

    assert isinstance(trainer.training_type_plugin, DDPSpawnPlugin)
    assert not trainer.training_type_plugin.on_gpu
    assert not trainer.training_type_plugin.on_tpu
    assert trainer.training_type_plugin.root_device == torch.device("cpu")

    model = BoringModelDDPCPU()

    trainer.fit(model)


@RunIf(min_gpus=2)
def test_ddp_spawn_extra_parameters(tmpdir):
    """Tests if device is set correctly when training for DDPSpawnPlugin
    and tests add_to_queue/get_from_queue with Lightning Module (deprecated way)."""
    trainer = Trainer(default_root_dir=tmpdir, fast_dev_run=True, gpus=2, accelerator="ddp_spawn")

    assert isinstance(trainer.training_type_plugin, DDPSpawnPlugin)
    assert trainer.training_type_plugin.on_gpu
    assert trainer.training_type_plugin.root_device == torch.device("cuda:0")

    val: float = 1.0
    val_name: str = "val_acc"
    model = BoringCallbackDDPSpawnModel(val_name, val)
    dm = BoringDataModule()
    trainer.fit(model, datamodule=dm)
    assert trainer.callback_metrics[val_name] == torch.tensor(val)
    assert model.test_val == "test_val"


class TestDDPSpawnPlugin(DDPSpawnPlugin):
    def add_to_queue(self, trainer: Trainer, queue: torch.multiprocessing.SimpleQueue) -> None:
        queue.put("new_test_val")
        return super().add_to_queue(trainer, queue)

    def get_from_queue(self, trainer: Trainer, queue: torch.multiprocessing.SimpleQueue) -> None:
        self.new_test_val = queue.get()
        return super().get_from_queue(trainer, queue)


@RunIf(min_gpus=2)
def test_ddp_spawn_add_get_queue(tmpdir):
    """Tests add_to_queue/get_from_queue with DDPSpawnPlugin."""

    ddp_spawn_plugin = TestDDPSpawnPlugin()
    trainer = Trainer(
        default_root_dir=tmpdir, fast_dev_run=True, gpus=2, accelerator="ddp_spawn", plugins=[ddp_spawn_plugin]
    )

    assert isinstance(trainer.training_type_plugin, DDPSpawnPlugin)
    assert trainer.training_type_plugin.on_gpu
    assert trainer.training_type_plugin.root_device == torch.device("cuda:0")

    val: float = 1.0
    val_name: str = "val_acc"
    model = BoringCallbackDDPSpawnModel(val_name, val)
    dm = BoringDataModule()
    trainer.fit(model, datamodule=dm)
    assert trainer.callback_metrics[val_name] == torch.tensor(val)
<<<<<<< HEAD
    assert ddp_spawn_plugin.new_test_val == "new_test_val"
=======
    assert model.test_val == "test_val"


class BoringModelDDP(BoringModel):
    def on_train_start(self) -> None:
        """Check if trainer module is wrapped as DistributedDataParallel during training stage."""
        assert isinstance(self.trainer.model, DistributedDataParallel)

    def on_validation_start(self) -> None:
        """Check if trainer module remains as LightningModule during test stage."""
        if self.trainer.state.fn == TrainerFn.FITTING:
            assert isinstance(self.trainer.model, DistributedDataParallel)
        else:
            assert isinstance(self.trainer.model, LightningModule)

    def on_test_start(self) -> None:
        """Check if trainer module remains as LightningModule during test stage."""
        assert isinstance(self.trainer.model, LightningModule)

    def on_predict_start(self) -> None:
        """Check if trainer module remains as LightningModule during prediction stage."""
        assert isinstance(self.trainer.model, LightningModule)


@RunIf(skip_windows=True)
def test_ddp_spawn_configure_ddp(tmpdir):
    """Tests with ddp spawn plugin."""
    trainer = Trainer(default_root_dir=tmpdir, num_processes=2, accelerator="ddp_spawn", fast_dev_run=True)

    model = BoringModelDDP()

    trainer.fit(model)
    trainer.validate(model, dataloaders=model.val_dataloader())
    trainer.test(model, dataloaders=model.test_dataloader())
    trainer.predict(model, dataloaders=model.predict_dataloader())
>>>>>>> a451997c
<|MERGE_RESOLUTION|>--- conflicted
+++ resolved
@@ -110,10 +110,7 @@
     dm = BoringDataModule()
     trainer.fit(model, datamodule=dm)
     assert trainer.callback_metrics[val_name] == torch.tensor(val)
-<<<<<<< HEAD
     assert ddp_spawn_plugin.new_test_val == "new_test_val"
-=======
-    assert model.test_val == "test_val"
 
 
 class BoringModelDDP(BoringModel):
@@ -147,5 +144,4 @@
     trainer.fit(model)
     trainer.validate(model, dataloaders=model.val_dataloader())
     trainer.test(model, dataloaders=model.test_dataloader())
-    trainer.predict(model, dataloaders=model.predict_dataloader())
->>>>>>> a451997c
+    trainer.predict(model, dataloaders=model.predict_dataloader())