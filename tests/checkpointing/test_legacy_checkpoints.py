# Copyright The PyTorch Lightning team.
#
# Licensed under the Apache License, Version 2.0 (the "License");
# you may not use this file except in compliance with the License.
# You may obtain a copy of the License at
#
#     http://www.apache.org/licenses/LICENSE-2.0
#
# Unless required by applicable law or agreed to in writing, software
# distributed under the License is distributed on an "AS IS" BASIS,
# WITHOUT WARRANTIES OR CONDITIONS OF ANY KIND, either express or implied.
# See the License for the specific language governing permissions and
# limitations under the License.
import glob
import os
import sys
from pathlib import Path

import pytest

from pytorch_lightning import Trainer
<<<<<<< HEAD
from pytorch_lightning.callbacks.base import Callback
from tests import PATH_LEGACY
from tests.helpers import BoringModel
=======
from tests import _PATH_LEGACY
>>>>>>> 52526c20

LEGACY_CHECKPOINTS_PATH = os.path.join(_PATH_LEGACY, 'checkpoints')
CHECKPOINT_EXTENSION = ".ckpt"


# todo: add more legacy checkpoints - for < v0.8
@pytest.mark.parametrize(
    "pl_version",
    [
        # "0.8.1",
        "0.8.3",
        "0.8.4",
        # "0.8.5", # this version has problem with loading on PT<=1.4 as it seems to be archive
        # "0.9.0", # this version has problem with loading on PT<=1.4 as it seems to be archive
        "0.10.0",
        "1.0.0",
        "1.0.1",
        "1.0.2",
        "1.0.3",
        "1.0.4",
        "1.0.5",
        "1.0.6",
        "1.0.7",
        "1.0.8",
        "1.1.0",
        "1.1.1",
        "1.1.2",
        "1.1.3",
        "1.1.4",
        "1.1.5",
        "1.1.6",
        "1.1.7",
        "1.1.8",
        "1.2.0",
        "1.2.1",
        "1.2.2",
        "1.2.3",
        "1.2.4",
        "1.2.5",
        "1.2.6",
        "1.2.7",
        "1.2.8",
<<<<<<< HEAD
=======
        "1.2.10",
        "1.3.0",
        "1.3.1",
        "1.3.2",
        "1.3.3",
        "1.3.4",
        "1.3.5",
        "1.3.6",
        "1.3.7",
        "1.3.8",
>>>>>>> 52526c20
    ]
)
def test_resume_legacy_checkpoints(tmpdir, pl_version: str):
    path_dir = os.path.join(LEGACY_CHECKPOINTS_PATH, pl_version)

    # todo: make this as mock, so it is cleaner...
    orig_sys_paths = list(sys.path)
    sys.path.insert(0, path_dir)
    from zero_training import DummyModel

    path_ckpts = sorted(glob.glob(os.path.join(path_dir, f'*{CHECKPOINT_EXTENSION}')))
    assert path_ckpts, 'No checkpoints found in folder "%s"' % path_dir
    path_ckpt = path_ckpts[-1]

    model = DummyModel.load_from_checkpoint(path_ckpt)
    trainer = Trainer(default_root_dir=tmpdir, max_epochs=6)
    trainer.fit(model)

    # todo
    # model = DummyModel()
    # trainer = Trainer(default_root_dir=tmpdir, max_epochs=1, resume_from_checkpoint=path_ckpt)
    # trainer.fit(model)

    sys.path = orig_sys_paths


class OldStatefulCallback(Callback):

    def __init__(self, state):
        self.state = state

    @property
    def state_identifier(self):
        return type(self)

    def on_save_checkpoint(self, *args):
        return {"state": self.state}

    def on_load_checkpoint(self, callback_state):
        self.state = callback_state["state"]


def test_resume_callback_state_saved_by_type(tmpdir):
    """ Test that a legacy checkpoint that didn't use a state identifier before can still be loaded. """
    model = BoringModel()
    callback = OldStatefulCallback(state=111)
    trainer = Trainer(
        default_root_dir=tmpdir,
        max_steps=1,
        callbacks=[callback],
    )
    trainer.fit(model)
    ckpt_path = Path(trainer.checkpoint_callback.best_model_path)
    assert ckpt_path.exists()

    callback = OldStatefulCallback(state=222)
    trainer = Trainer(
        default_root_dir=tmpdir,
        max_steps=2,
        callbacks=[callback],
        resume_from_checkpoint=ckpt_path,
    )
    trainer.fit(model)
    assert callback.state == 111<|MERGE_RESOLUTION|>--- conflicted
+++ resolved
@@ -19,13 +19,7 @@
 import pytest
 
 from pytorch_lightning import Trainer
-<<<<<<< HEAD
-from pytorch_lightning.callbacks.base import Callback
-from tests import PATH_LEGACY
-from tests.helpers import BoringModel
-=======
 from tests import _PATH_LEGACY
->>>>>>> 52526c20
 
 LEGACY_CHECKPOINTS_PATH = os.path.join(_PATH_LEGACY, 'checkpoints')
 CHECKPOINT_EXTENSION = ".ckpt"
@@ -68,8 +62,6 @@
         "1.2.6",
         "1.2.7",
         "1.2.8",
-<<<<<<< HEAD
-=======
         "1.2.10",
         "1.3.0",
         "1.3.1",
@@ -80,7 +72,6 @@
         "1.3.6",
         "1.3.7",
         "1.3.8",
->>>>>>> 52526c20
     ]
 )
 def test_resume_legacy_checkpoints(tmpdir, pl_version: str):
