--- conflicted
+++ resolved
@@ -465,16 +465,10 @@
             "current": {"ready": be_sch_steps, "completed": be_sch_steps},
         },
         "epoch_loop.batch_loop.state_dict": ANY,
-<<<<<<< HEAD
-        "epoch_loop.batch_loop.optimizer_loop.state_dict": {},
-        "epoch_loop.batch_loop.optimizer_loop.optim_progress": {
-            "optimizer_idx": stop_optimizer,
-=======
         "epoch_loop.batch_loop.manual_loop.state_dict": ANY,
         "epoch_loop.batch_loop.optimizer_loop.state_dict": {},
         "epoch_loop.batch_loop.optimizer_loop.optim_progress": {
             "optimizer_position": stop_optimizer,
->>>>>>> 86c03357
             "optimizer": {
                 "step": {
                     "total": {
