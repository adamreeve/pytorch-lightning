# Copyright The PyTorch Lightning team.
#
# Licensed under the Apache License, Version 2.0 (the "License");
# you may not use this file except in compliance with the License.
# You may obtain a copy of the License at
#
#     http://www.apache.org/licenses/LICENSE-2.0
#
# Unless required by applicable law or agreed to in writing, software
# distributed under the License is distributed on an "AS IS" BASIS,
# WITHOUT WARRANTIES OR CONDITIONS OF ANY KIND, either express or implied.
# See the License for the specific language governing permissions and
# limitations under the License.
r"""
Stochastic Weight Averaging Callback
^^^^^^^^^^^^^^^^^^^^^^^^^^^^^^^^^^^^
"""
from copy import deepcopy
from typing import Any, Callable, Dict, List, Optional, Union

import torch
from torch import nn
from torch.optim.swa_utils import SWALR

import pytorch_lightning as pl
from pytorch_lightning.callbacks.base import Callback
<<<<<<< HEAD
from pytorch_lightning.core.optimizer import _get_default_scheduler_config
from pytorch_lightning.strategies import DDPFullyShardedStrategy, DeepSpeedStrategy
=======
>>>>>>> 350c88e6
from pytorch_lightning.utilities import rank_zero_info, rank_zero_warn
from pytorch_lightning.utilities.exceptions import MisconfigurationException
from pytorch_lightning.utilities.types import LRSchedulerConfig

_AVG_FN = Callable[[torch.Tensor, torch.Tensor, torch.LongTensor], torch.FloatTensor]


class StochasticWeightAveraging(Callback):
    def __init__(
        self,
        swa_epoch_start: Union[int, float] = 0.8,
        swa_lrs: Optional[Union[float, List[float]]] = None,
        annealing_epochs: int = 10,
        annealing_strategy: str = "cos",
        avg_fn: Optional[_AVG_FN] = None,
        device: Optional[Union[torch.device, str]] = torch.device("cpu"),
    ):
        r"""

        Implements the Stochastic Weight Averaging (SWA) Callback to average a model.

        Stochastic Weight Averaging was proposed in ``Averaging Weights Leads to
        Wider Optima and Better Generalization`` by Pavel Izmailov, Dmitrii
        Podoprikhin, Timur Garipov, Dmitry Vetrov and Andrew Gordon Wilson
        (UAI 2018).

        This documentation is highly inspired by PyTorch's work on SWA.
        The callback arguments follow the scheme defined in PyTorch's ``swa_utils`` package.

        For a SWA explanation, please take a look
        `here <https://pytorch.org/blog/pytorch-1.6-now-includes-stochastic-weight-averaging>`_.

        .. warning:: ``StochasticWeightAveraging`` is in beta and subject to change.

        .. warning:: ``StochasticWeightAveraging`` is currently not supported for multiple optimizers/schedulers.

        .. warning:: ``StochasticWeightAveraging`` is currently only supported on every epoch.

        See also how to :ref:`enable it directly on the Trainer <advanced/training_tricks:Stochastic Weight Averaging>`

        Arguments:

            swa_epoch_start: If provided as int, the procedure will start from
                the ``swa_epoch_start``-th epoch. If provided as float between 0 and 1,
                the procedure will start from ``int(swa_epoch_start * max_epochs)`` epoch

            swa_lrs: The SWA learning rate to use:

                - ``None``. Use the current learning rate of the optimizer at the time the SWA procedure starts.
                - ``float``. Use this value for all parameter groups of the optimizer.
                - ``List[float]``. A list values for each parameter group of the optimizer.

            annealing_epochs: number of epochs in the annealing phase (default: 10)

            annealing_strategy: Specifies the annealing strategy (default: "cos"):

                - ``"cos"``. For cosine annealing.
                - ``"linear"`` For linear annealing

            avg_fn: the averaging function used to update the parameters;
                the function must take in the current value of the
                :class:`AveragedModel` parameter, the current value of :attr:`model`
                parameter and the number of models already averaged; if None,
                equally weighted average is used (default: ``None``)

            device: if provided, the averaged model will be stored on the ``device``.
                When None is provided, it will infer the `device` from ``pl_module``.
                (default: ``"cpu"``)

        """

        err_msg = "swa_epoch_start should be a >0 integer or a float between 0 and 1."
        if isinstance(swa_epoch_start, int) and swa_epoch_start < 1:
            raise MisconfigurationException(err_msg)
        if isinstance(swa_epoch_start, float) and not (0 <= swa_epoch_start <= 1):
            raise MisconfigurationException(err_msg)

        wrong_type = not isinstance(swa_lrs, (float, list))
        wrong_float = isinstance(swa_lrs, float) and swa_lrs <= 0
        wrong_list = isinstance(swa_lrs, list) and not all(lr > 0 and isinstance(lr, float) for lr in swa_lrs)
        if swa_lrs is not None and (wrong_type or wrong_float or wrong_list):
            raise MisconfigurationException(
                "The `swa_lrs` should be `None`, a positive float, or a list of positive floats"
            )

        if avg_fn is not None and not isinstance(avg_fn, Callable):
            raise MisconfigurationException("The `avg_fn` should be callable.")

        if device is not None and not isinstance(device, (torch.device, str)):
            raise MisconfigurationException(f"device is expected to be a torch.device or a str. Found {device}")

        self.n_averaged: Optional[torch.Tensor] = None
        self._swa_epoch_start = swa_epoch_start
        self._swa_lrs = swa_lrs
        self._annealing_epochs = annealing_epochs
        self._annealing_strategy = annealing_strategy
        self._avg_fn = avg_fn or self.avg_fn
        self._device = device
        self._model_contains_batch_norm: Optional[bool] = None
        self._average_model: Optional[pl.LightningModule] = None
        self._initialized = False
        self._swa_scheduler: Optional[SWALR] = None
        self._scheduler_step_count: Optional[int] = None
        self._init_n_averaged = 0
        self.momenta: Optional[Dict[nn.modules.batchnorm._BatchNorm, float]] = None

    @property
    def swa_start(self) -> int:
        return max(self._swa_epoch_start - 1, 0)  # 0-based

    @property
    def swa_end(self) -> int:
        return self._max_epochs - 1  # 0-based

    @staticmethod
    def pl_module_contains_batch_norm(pl_module: "pl.LightningModule"):
        return any(isinstance(module, nn.modules.batchnorm._BatchNorm) for module in pl_module.modules())

    def on_before_accelerator_backend_setup(self, trainer: "pl.Trainer", pl_module: "pl.LightningModule"):
        # copy the model before moving it to accelerator device.
        with pl_module._prevent_trainer_and_dataloaders_deepcopy():
            self._average_model = deepcopy(pl_module)

    def on_fit_start(self, trainer: "pl.Trainer", pl_module: "pl.LightningModule"):
<<<<<<< HEAD
        optimizers = trainer.optimizers
        lr_schedulers = trainer.lr_schedulers

        if isinstance(trainer.strategy, (DDPFullyShardedStrategy, DeepSpeedStrategy)):
            raise MisconfigurationException("SWA does not currently support sharded models.")

        if len(optimizers) != 1:
=======
        if len(trainer.optimizers) != 1:
>>>>>>> 350c88e6
            raise MisconfigurationException("SWA currently works with 1 `optimizer`.")

        if len(trainer.lr_scheduler_configs) > 1:
            raise MisconfigurationException("SWA currently not supported for more than 1 `lr_scheduler`.")

        if isinstance(self._swa_epoch_start, float):
            self._swa_epoch_start = int(trainer.max_epochs * self._swa_epoch_start)

        self._model_contains_batch_norm = self.pl_module_contains_batch_norm(pl_module)

        self._max_epochs = trainer.max_epochs
        if self._model_contains_batch_norm:
            # virtually increase max_epochs to perform batch norm update on latest epoch.
            trainer.fit_loop.max_epochs += 1

    def on_train_epoch_start(self, trainer: "pl.Trainer", pl_module: "pl.LightningModule"):
        if (not self._initialized) and (self.swa_start <= trainer.current_epoch <= self.swa_end):
            self._initialized = True

            # move average model to request device.
            self._average_model = self._average_model.to(self._device or pl_module.device)

            optimizer = trainer.optimizers[0]
            if self._swa_lrs is None:
                self._swa_lrs = [param_group["lr"] for param_group in optimizer.param_groups]
            if isinstance(self._swa_lrs, float):
                self._swa_lrs = [self._swa_lrs] * len(optimizer.param_groups)

            for lr, group in zip(self._swa_lrs, optimizer.param_groups):
                group["initial_lr"] = lr

            self._swa_scheduler = SWALR(
                optimizer,
                swa_lr=self._swa_lrs,
                anneal_epochs=self._annealing_epochs,
                anneal_strategy=self._annealing_strategy,
                last_epoch=trainer.max_epochs if self._annealing_strategy == "cos" else -1,
            )
<<<<<<< HEAD
            if self._scheduler_step_count is not None:
                # Restore scheduler step count from checkpoint
                self._swa_scheduler._step_count = self._scheduler_step_count
            elif trainer.current_epoch != self.swa_start:
                # Log a warning if we're initializing after start without any checkpoint data,
                # as behaviour will be different compared to having checkpoint data.
                rank_zero_warn(
                    "SWA is initializing after swa_start without any checkpoint data. "
                    "This may be caused by loading a checkpoint from an older version of PyTorch Lightning."
                )

            default_scheduler_cfg = _get_default_scheduler_config()
            assert default_scheduler_cfg["interval"] == "epoch" and default_scheduler_cfg["frequency"] == 1
            default_scheduler_cfg["scheduler"] = self._swa_scheduler
            default_scheduler_cfg["opt_idx"] = 0
=======
            default_scheduler_cfg = LRSchedulerConfig(self._swa_scheduler)
            assert default_scheduler_cfg.interval == "epoch" and default_scheduler_cfg.frequency == 1
>>>>>>> 350c88e6

            if trainer.lr_scheduler_configs:
                scheduler_cfg = trainer.lr_scheduler_configs[0]
                if scheduler_cfg.interval != "epoch" or scheduler_cfg.frequency != 1:
                    rank_zero_warn(f"SWA is currently only supported every epoch. Found {scheduler_cfg}")
                rank_zero_info(
                    f"Swapping scheduler `{scheduler_cfg.scheduler.__class__.__name__}`"
                    f" for `{self._swa_scheduler.__class__.__name__}`"
                )
                trainer.lr_scheduler_configs[0] = default_scheduler_cfg
            else:
                trainer.lr_scheduler_configs.append(default_scheduler_cfg)

            if self.n_averaged is None:
                self.n_averaged = torch.tensor(self._init_n_averaged, dtype=torch.long, device=pl_module.device)

        if self.swa_start <= trainer.current_epoch <= self.swa_end:
            self.update_parameters(self._average_model, pl_module, self.n_averaged, self.avg_fn)

        # Note: No > here in case the callback is saved with the model and training continues
        if trainer.current_epoch == self.swa_end + 1:
            # Transfer weights from average model to pl_module
            self.transfer_weights(self._average_model, pl_module)

            # Reset BatchNorm for update
            self.reset_batch_norm_and_save_state(pl_module)

            # There is no need to perform either backward or optimizer.step as we are
            # performing only one pass over the train data-loader to compute activation statistics
            # Therefore, we will virtually increase `num_training_batches` by 1 and skip backward.
            trainer.num_training_batches += 1
            trainer.fit_loop._skip_backward = True
            self._accumulate_grad_batches = trainer.accumulate_grad_batches

            trainer.accumulate_grad_batches = trainer.num_training_batches

    def on_train_epoch_end(self, trainer: "pl.Trainer", *args):
        trainer.fit_loop._skip_backward = False

    def on_train_end(self, trainer: "pl.Trainer", pl_module: "pl.LightningModule"):
        if self._model_contains_batch_norm and trainer.current_epoch == self.swa_end + 1:
            # BatchNorm epoch update. Reset state
            trainer.accumulate_grad_batches = self._accumulate_grad_batches
            trainer.num_training_batches -= 1
            trainer.fit_loop.max_epochs -= 1
            self.reset_momenta()
        elif trainer.current_epoch == self.swa_end:
            # Last SWA epoch. Transfer weights from average model to pl_module
            self.transfer_weights(self._average_model, pl_module)

    @staticmethod
    def transfer_weights(src_pl_module: "pl.LightningModule", dst_pl_module: "pl.LightningModule"):
        for src_param, dst_param in zip(src_pl_module.parameters(), dst_pl_module.parameters()):
            dst_param.detach().copy_(src_param.to(dst_param.device))

    def reset_batch_norm_and_save_state(self, pl_module: "pl.LightningModule"):
        """Adapted from https://github.com/pytorch/pytorch/blob/v1.7.1/torch/optim/swa_utils.py#L140-L154."""
        self.momenta = {}
        for module in pl_module.modules():
            if not isinstance(module, nn.modules.batchnorm._BatchNorm):
                continue
            module.running_mean = torch.zeros_like(
                module.running_mean, device=pl_module.device, dtype=module.running_mean.dtype
            )
            module.running_var = torch.ones_like(
                module.running_var, device=pl_module.device, dtype=module.running_var.dtype
            )
            self.momenta[module] = module.momentum
            module.momentum = None
            module.num_batches_tracked *= 0

    def reset_momenta(self):
        """Adapted from https://github.com/pytorch/pytorch/blob/v1.7.1/torch/optim/swa_utils.py#L164-L165."""
        for bn_module in self.momenta:
            bn_module.momentum = self.momenta[bn_module]

    @staticmethod
    def update_parameters(
        average_model: "pl.LightningModule", model: "pl.LightningModule", n_averaged: torch.LongTensor, avg_fn: _AVG_FN
    ):
        """Adapted from https://github.com/pytorch/pytorch/blob/v1.7.1/torch/optim/swa_utils.py#L104-L112."""
        for p_swa, p_model in zip(average_model.parameters(), model.parameters()):
            device = p_swa.device
            p_swa_ = p_swa.detach()
            p_model_ = p_model.detach().to(device)
            src = p_model_ if n_averaged == 0 else avg_fn(p_swa_, p_model_, n_averaged.to(device))
            p_swa_.copy_(src)
        n_averaged += 1

    @staticmethod
    def avg_fn(
        averaged_model_parameter: torch.Tensor, model_parameter: torch.Tensor, num_averaged: torch.LongTensor
    ) -> torch.FloatTensor:
        """Adapted from https://github.com/pytorch/pytorch/blob/v1.7.1/torch/optim/swa_utils.py#L95-L97."""
        return averaged_model_parameter + (model_parameter - averaged_model_parameter) / (num_averaged + 1)

    def on_save_checkpoint(
        self, trainer: "pl.Trainer", pl_module: "pl.LightningModule", checkpoint: Dict[str, Any]
    ) -> dict:
        return {
            "n_averaged": 0 if self.n_averaged is None else self.n_averaged.item(),
            "scheduler_step_count": None if self._swa_scheduler is None else self._swa_scheduler._step_count,
            "average_model_parameters": self._get_average_model_parameters(trainer),
        }

    def on_load_checkpoint(
        self, trainer: "pl.Trainer", pl_module: "pl.LightningModule", callback_state: Dict[str, Any]
    ) -> None:
        self._init_n_averaged = callback_state["n_averaged"]
        self._scheduler_step_count = callback_state["scheduler_step_count"]
        self._load_average_model_parameters(callback_state["average_model_parameters"])

    def _get_average_model_parameters(self, trainer: "pl.Trainer") -> Optional[List[nn.Parameter]]:
        if self._average_model is None or not (self.swa_start <= trainer.current_epoch <= self.swa_end):
            # If we're not within the SWA epochs then when loading checkpoint data we would want
            # to use parameters from the underlying model rather than the SWA parameters.
            return
        return list(self._average_model.parameters())

    def _load_average_model_parameters(self, parameter_state: Any) -> None:
        if self._average_model is None or parameter_state is None:
            return
        for p_swa, p_checkpoint in zip(self._average_model.parameters(), parameter_state):
            device = p_swa.device
            p_swa_ = p_swa.detach()
            p_swa_.copy_(p_checkpoint.to(device))<|MERGE_RESOLUTION|>--- conflicted
+++ resolved
@@ -24,11 +24,7 @@
 
 import pytorch_lightning as pl
 from pytorch_lightning.callbacks.base import Callback
-<<<<<<< HEAD
-from pytorch_lightning.core.optimizer import _get_default_scheduler_config
 from pytorch_lightning.strategies import DDPFullyShardedStrategy, DeepSpeedStrategy
-=======
->>>>>>> 350c88e6
 from pytorch_lightning.utilities import rank_zero_info, rank_zero_warn
 from pytorch_lightning.utilities.exceptions import MisconfigurationException
 from pytorch_lightning.utilities.types import LRSchedulerConfig
@@ -153,21 +149,14 @@
             self._average_model = deepcopy(pl_module)
 
     def on_fit_start(self, trainer: "pl.Trainer", pl_module: "pl.LightningModule"):
-<<<<<<< HEAD
-        optimizers = trainer.optimizers
-        lr_schedulers = trainer.lr_schedulers
+        if len(trainer.optimizers) != 1:
+            raise MisconfigurationException("SWA currently works with 1 `optimizer`.")
+
+        if len(trainer.lr_scheduler_configs) > 1:
+            raise MisconfigurationException("SWA currently not supported for more than 1 `lr_scheduler`.")
 
         if isinstance(trainer.strategy, (DDPFullyShardedStrategy, DeepSpeedStrategy)):
             raise MisconfigurationException("SWA does not currently support sharded models.")
-
-        if len(optimizers) != 1:
-=======
-        if len(trainer.optimizers) != 1:
->>>>>>> 350c88e6
-            raise MisconfigurationException("SWA currently works with 1 `optimizer`.")
-
-        if len(trainer.lr_scheduler_configs) > 1:
-            raise MisconfigurationException("SWA currently not supported for more than 1 `lr_scheduler`.")
 
         if isinstance(self._swa_epoch_start, float):
             self._swa_epoch_start = int(trainer.max_epochs * self._swa_epoch_start)
@@ -202,7 +191,6 @@
                 anneal_strategy=self._annealing_strategy,
                 last_epoch=trainer.max_epochs if self._annealing_strategy == "cos" else -1,
             )
-<<<<<<< HEAD
             if self._scheduler_step_count is not None:
                 # Restore scheduler step count from checkpoint
                 self._swa_scheduler._step_count = self._scheduler_step_count
@@ -214,14 +202,8 @@
                     "This may be caused by loading a checkpoint from an older version of PyTorch Lightning."
                 )
 
-            default_scheduler_cfg = _get_default_scheduler_config()
-            assert default_scheduler_cfg["interval"] == "epoch" and default_scheduler_cfg["frequency"] == 1
-            default_scheduler_cfg["scheduler"] = self._swa_scheduler
-            default_scheduler_cfg["opt_idx"] = 0
-=======
-            default_scheduler_cfg = LRSchedulerConfig(self._swa_scheduler)
+            default_scheduler_cfg = LRSchedulerConfig(self._swa_scheduler, opt_idx=0)
             assert default_scheduler_cfg.interval == "epoch" and default_scheduler_cfg.frequency == 1
->>>>>>> 350c88e6
 
             if trainer.lr_scheduler_configs:
                 scheduler_cfg = trainer.lr_scheduler_configs[0]
