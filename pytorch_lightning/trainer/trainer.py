# Copyright The PyTorch Lightning team.
#
# Licensed under the Apache License, Version 2.0 (the "License");
# you may not use this file except in compliance with the License.
# You may obtain a copy of the License at
#
#     http://www.apache.org/licenses/LICENSE-2.0
#
# Unless required by applicable law or agreed to in writing, software
# distributed under the License is distributed on an "AS IS" BASIS,
# WITHOUT WARRANTIES OR CONDITIONS OF ANY KIND, either express or implied.
# See the License for the specific language governing permissions and
# limitations under the License.
"""Trainer to automate the training."""
import logging
import warnings
from itertools import count
from pathlib import Path
from typing import Dict, Iterable, List, Optional, Union

import torch
from torch.utils.data import DataLoader

from pytorch_lightning.accelerators import Accelerator
from pytorch_lightning.callbacks import Callback
from pytorch_lightning.core.datamodule import LightningDataModule
from pytorch_lightning.core.lightning import LightningModule
from pytorch_lightning.core.memory import ModelSummary
from pytorch_lightning.core.step_result import Result
from pytorch_lightning.loggers import LightningLoggerBase
from pytorch_lightning.plugins import Plugin
from pytorch_lightning.profiler import BaseProfiler
from pytorch_lightning.trainer.callback_hook import TrainerCallbackHookMixin
from pytorch_lightning.trainer.configuration_validator import ConfigValidator
from pytorch_lightning.trainer.connectors.accelerator_connector import AcceleratorConnector
from pytorch_lightning.trainer.connectors.callback_connector import CallbackConnector
from pytorch_lightning.trainer.connectors.checkpoint_connector import CheckpointConnector
from pytorch_lightning.trainer.connectors.data_connector import DataConnector
from pytorch_lightning.trainer.connectors.debugging_connector import DebuggingConnector
from pytorch_lightning.trainer.connectors.env_vars_connector import overwrite_by_env_vars
from pytorch_lightning.trainer.connectors.logger_connector import LoggerConnector
from pytorch_lightning.trainer.connectors.model_connector import ModelConnector
from pytorch_lightning.trainer.connectors.optimizer_connector import OptimizerConnector
from pytorch_lightning.trainer.connectors.profiler_connector import ProfilerConnector
from pytorch_lightning.trainer.connectors.slurm_connector import SLURMConnector
from pytorch_lightning.trainer.connectors.training_trick_connector import TrainingTricksConnector
from pytorch_lightning.trainer.data_loading import TrainerDataLoadingMixin
from pytorch_lightning.trainer.deprecated_api import DeprecatedDistDeviceAttributes, DeprecatedTrainerAttributes
from pytorch_lightning.trainer.evaluation_loop import EvaluationLoop
from pytorch_lightning.trainer.logging import TrainerLoggingMixin
from pytorch_lightning.trainer.model_hooks import TrainerModelHooksMixin
from pytorch_lightning.trainer.optimizers import TrainerOptimizersMixin
from pytorch_lightning.trainer.predict_loop import PredictLoop
from pytorch_lightning.trainer.properties import TrainerProperties
from pytorch_lightning.trainer.states import RunningStage, TrainerState
from pytorch_lightning.trainer.training_loop import TrainLoop
from pytorch_lightning.trainer.training_tricks import TrainerTrainingTricksMixin
from pytorch_lightning.tuner.tuning import Tuner
from pytorch_lightning.utilities import DeviceType, rank_zero_warn
from pytorch_lightning.utilities.cloud_io import load as pl_load
from pytorch_lightning.utilities.debugging import InternalDebugger
from pytorch_lightning.utilities.exceptions import MisconfigurationException
from pytorch_lightning.utilities.imports import _PYSYFT_AVAILABLE
from pytorch_lightning.utilities.memory import recursive_detach
from pytorch_lightning.utilities.model_helpers import is_overridden

<<<<<<< HEAD
if _PYSYFT_AVAILABLE:
    from syft import client_cache

=======
log = logging.getLogger(__name__)
>>>>>>> bc577ca7
# warnings to ignore in trainer
warnings.filterwarnings(
    'ignore', message='torch.distributed.reduce_op is deprecated, '
    'please use torch.distributed.ReduceOp instead'
)


class Trainer(
    TrainerProperties,
    TrainerCallbackHookMixin,
    TrainerModelHooksMixin,
    TrainerOptimizersMixin,
    TrainerLoggingMixin,
    TrainerTrainingTricksMixin,
    TrainerDataLoadingMixin,
    DeprecatedDistDeviceAttributes,
    DeprecatedTrainerAttributes,
):

    @overwrite_by_env_vars
    def __init__(
        self,
        logger: Union[LightningLoggerBase, Iterable[LightningLoggerBase], bool] = True,
        checkpoint_callback: bool = True,
        callbacks: Optional[Union[List[Callback], Callback]] = None,
        default_root_dir: Optional[str] = None,
        gradient_clip_val: float = 0,
        process_position: int = 0,
        num_nodes: int = 1,
        num_processes: int = 1,
        gpus: Optional[Union[List[int], str, int]] = None,
        auto_select_gpus: bool = False,
        tpu_cores: Optional[Union[List[int], str, int]] = None,
        log_gpu_memory: Optional[str] = None,
        progress_bar_refresh_rate: Optional[int] = None,
        overfit_batches: Union[int, float] = 0.0,
        track_grad_norm: Union[int, float, str] = -1,
        check_val_every_n_epoch: int = 1,
        fast_dev_run: Union[int, bool] = False,
        accumulate_grad_batches: Union[int, Dict[int, int], List[list]] = 1,
        max_epochs: Optional[int] = None,
        min_epochs: Optional[int] = None,
        max_steps: Optional[int] = None,
        min_steps: Optional[int] = None,
        limit_train_batches: Union[int, float] = 1.0,
        limit_val_batches: Union[int, float] = 1.0,
        limit_test_batches: Union[int, float] = 1.0,
        limit_predict_batches: Union[int, float] = 1.0,
        val_check_interval: Union[int, float] = 1.0,
        flush_logs_every_n_steps: int = 100,
        log_every_n_steps: int = 50,
        accelerator: Optional[Union[str, Accelerator]] = None,
        sync_batchnorm: bool = False,
        precision: int = 32,
        weights_summary: Optional[str] = 'top',
        weights_save_path: Optional[str] = None,
        num_sanity_val_steps: int = 2,
        truncated_bptt_steps: Optional[int] = None,
        resume_from_checkpoint: Optional[Union[Path, str]] = None,
        profiler: Optional[Union[BaseProfiler, str]] = None,
        benchmark: bool = False,
        deterministic: bool = False,
        reload_dataloaders_every_epoch: bool = False,
        auto_lr_find: Union[bool, str] = False,
        replace_sampler_ddp: bool = True,
        terminate_on_nan: bool = False,
        auto_scale_batch_size: Union[str, bool] = False,
        prepare_data_per_node: bool = True,
        plugins: Optional[Union[Plugin, str, list]] = None,
        amp_backend: str = 'native',
        amp_level: str = 'O2',
        distributed_backend: Optional[str] = None,
        move_metrics_to_cpu: bool = False,
        multiple_trainloader_mode: str = 'max_size_cycle',
        stochastic_weight_avg: bool = False
    ):
        r"""
        Customize every aspect of training via flags

        Args:

            accelerator: Previously known as distributed_backend (dp, ddp, ddp2, etc...).
                Can also take in an accelerator object for custom hardware.

            accumulate_grad_batches: Accumulates grads every k batches or as set up in the dict.

            amp_backend: The mixed precision backend to use ("native" or "apex")

            amp_level: The optimization level to use (O1, O2, etc...).

            auto_lr_find: If set to True, will make trainer.tune() run a learning rate finder,
                trying to optimize initial learning for faster convergence. trainer.tune() method will
                set the suggested learning rate in self.lr or self.learning_rate in the LightningModule.
                To use a different key set a string instead of True with the key name.

            auto_scale_batch_size: If set to True, will `initially` run a batch size
                finder trying to find the largest batch size that fits into memory.
                The result will be stored in self.batch_size in the LightningModule.
                Additionally, can be set to either `power` that estimates the batch size through
                a power search or `binsearch` that estimates the batch size through a binary search.

            auto_select_gpus: If enabled and `gpus` is an integer, pick available
                gpus automatically. This is especially useful when
                GPUs are configured to be in "exclusive mode", such
                that only one process at a time can access them.

            benchmark: If true enables cudnn.benchmark.

            callbacks: Add a callback or list of callbacks.

            checkpoint_callback: If ``True``, enable checkpointing.
                It will configure a default ModelCheckpoint callback if there is no user-defined ModelCheckpoint in
                :paramref:`~pytorch_lightning.trainer.trainer.Trainer.callbacks`.

            check_val_every_n_epoch: Check val every n train epochs.

            default_root_dir: Default path for logs and weights when no logger/ckpt_callback passed.
                Default: ``os.getcwd()``.
                Can be remote file paths such as `s3://mybucket/path` or 'hdfs://path/'

            deterministic: If true enables cudnn.deterministic.

            distributed_backend: deprecated. Please use 'accelerator'

            fast_dev_run: runs n if set to ``n`` (int) else 1 if set to ``True`` batch(es)
                of train, val and test to find any bugs (ie: a sort of unit test).

            flush_logs_every_n_steps: How often to flush logs to disk (defaults to every 100 steps).

            gpus: number of gpus to train on (int) or which GPUs to train on (list or str) applied per node

            gradient_clip_val: 0 means don't clip.

            limit_train_batches: How much of training dataset to check (floats = percent, int = num_batches)

            limit_val_batches: How much of validation dataset to check (floats = percent, int = num_batches)

            limit_test_batches: How much of test dataset to check (floats = percent, int = num_batches)

            logger: Logger (or iterable collection of loggers) for experiment tracking.

            log_gpu_memory: None, 'min_max', 'all'. Might slow performance

            log_every_n_steps: How often to log within steps (defaults to every 50 steps).

            prepare_data_per_node: If True, each LOCAL_RANK=0 will call prepare data.
                Otherwise only NODE_RANK=0, LOCAL_RANK=0 will prepare data

            process_position: orders the progress bar when running multiple models on same machine.

            progress_bar_refresh_rate: How often to refresh progress bar (in steps). Value ``0`` disables progress bar.
                Ignored when a custom progress bar is passed to :paramref:`~Trainer.callbacks`. Default: None, means
                a suitable value will be chosen based on the environment (terminal, Google COLAB, etc.).

            profiler: To profile individual steps during training and assist in identifying bottlenecks.

            overfit_batches: Overfit a percent of training data (float) or a set number of batches (int).

            plugins: Plugins allow modification of core behavior like ddp and amp, and enable custom lightning plugins.

            precision: Full precision (32), half precision (16). Can be used on CPU, GPU or TPUs.

            max_epochs: Stop training once this number of epochs is reached. Disabled by default (None).
                If both max_epochs and max_steps are not specified, defaults to ``max_epochs`` = 1000.

            min_epochs: Force training for at least these many epochs. Disabled by default (None).
                If both min_epochs and min_steps are not specified, defaults to ``min_epochs`` = 1.

            max_steps: Stop training after this number of steps. Disabled by default (None).

            min_steps: Force training for at least these number of steps. Disabled by default (None).

            num_nodes: number of GPU nodes for distributed training.

            num_processes: number of processes for distributed training with distributed_backend="ddp_cpu"

            num_sanity_val_steps: Sanity check runs n validation batches before starting the training routine.
                Set it to `-1` to run all batches in all validation dataloaders.

            reload_dataloaders_every_epoch: Set to True to reload dataloaders every epoch.

            replace_sampler_ddp: Explicitly enables or disables sampler replacement. If not specified this
                will toggled automatically when DDP is used. By default it will add ``shuffle=True`` for
                train sampler and ``shuffle=False`` for val/test sampler. If you want to customize it,
                you can set ``replace_sampler_ddp=False`` and add your own distributed sampler.

            resume_from_checkpoint: Path/URL of the checkpoint from which training is resumed. If there is
                no checkpoint file at the path, start from scratch. If resuming from mid-epoch checkpoint,
                training will start from the beginning of the next epoch.

            sync_batchnorm: Synchronize batch norm layers between process groups/whole world.

            terminate_on_nan: If set to True, will terminate training (by raising a `ValueError`) at the
                end of each training batch, if any of the parameters or the loss are NaN or +/-inf.

            tpu_cores: How many TPU cores to train on (1 or 8) / Single TPU to train on [1]

            track_grad_norm: -1 no tracking. Otherwise tracks that p-norm. May be set to 'inf' infinity-norm.

            truncated_bptt_steps: Truncated back prop breaks performs backprop every k steps of much longer
                sequence.

            val_check_interval: How often to check the validation set. Use float to check within a training epoch,
                use int to check every n steps (batches).

            weights_summary: Prints a summary of the weights when training begins.

            weights_save_path: Where to save weights if specified. Will override default_root_dir
                for checkpoints only. Use this if for whatever reason you need the checkpoints
                stored in a different place than the logs written in `default_root_dir`.
                Can be remote file paths such as `s3://mybucket/path` or 'hdfs://path/'
                Defaults to `default_root_dir`.

            move_metrics_to_cpu: Whether to force internal logged metrics to be moved to cpu.
                This can save some gpu memory, but can make training slower. Use with attention.

            multiple_trainloader_mode: How to loop over the datasets when there are multiple train loaders.
                In 'max_size_cycle' mode, the trainer ends one epoch when the largest dataset is traversed,
                and smaller datasets reload when running out of their data. In 'min_size' mode, all the datasets
                reload when reaching the minimum length of datasets.

            stochastic_weight_avg: Whether to use `Stochastic Weight Averaging (SWA)
                <https://pytorch.org/blog/pytorch-1.6-now-includes-stochastic-weight-averaging/>_`

        """
        super().__init__()
        self._running_stage = None

        distributed_backend = distributed_backend or accelerator

        # init connectors
        self.dev_debugger = InternalDebugger(self)
        self.config_validator = ConfigValidator(self)
        self.data_connector = DataConnector(self)
        self.optimizer_connector = OptimizerConnector(self)

        self.accelerator_connector = AcceleratorConnector(
            num_processes, tpu_cores, distributed_backend, auto_select_gpus, gpus, num_nodes, sync_batchnorm, benchmark,
            replace_sampler_ddp, deterministic, precision, amp_backend, amp_level, plugins
        )
        self.logger_connector = LoggerConnector(self, log_gpu_memory)
        self.model_connector = ModelConnector(self)
        self.callback_connector = CallbackConnector(self)
        self.debugging_connector = DebuggingConnector(self)
        self.training_tricks_connector = TrainingTricksConnector(self)
        self.profile_connector = ProfilerConnector(self)
        self.checkpoint_connector = CheckpointConnector(self)
        self.slurm_connector = SLURMConnector(self)
        self.tuner = Tuner(self)
        self.train_loop = TrainLoop(self, multiple_trainloader_mode)
        self.evaluation_loop = EvaluationLoop(self)
        self.predict_loop = PredictLoop(self)

        # training state
        self.weights_summary = weights_summary
        self.shown_warnings = set()

        # init callbacks
        # Declare attributes to be set in callback_connector on_trainer_init
        self.callback_connector.on_trainer_init(
            callbacks, checkpoint_callback, progress_bar_refresh_rate, process_position, default_root_dir,
            weights_save_path, resume_from_checkpoint, stochastic_weight_avg
        )

        # hook
        self.on_init_start()

        # init optimizer + lr scheduler related flags
        self.optimizer_connector.on_trainer_init()

        # init data flags
        self.data_connector.on_trainer_init(
            check_val_every_n_epoch, reload_dataloaders_every_epoch, prepare_data_per_node
        )

        # init training tricks
        self.training_tricks_connector.on_trainer_init(
            gradient_clip_val, track_grad_norm, accumulate_grad_batches, truncated_bptt_steps, terminate_on_nan
        )
        self.train_loop.on_trainer_init(
            max_epochs,
            min_epochs,
            max_steps,
            min_steps,
            num_sanity_val_steps,
            weights_summary,
        )
        self.evaluation_loop.on_trainer_init()

        # configure tuner
        self.tuner.on_trainer_init(auto_lr_find, auto_scale_batch_size)

        # configure profiler
        self.profile_connector.on_trainer_init(profiler)

        # init logger flags
        self.logger_connector.on_trainer_init(
            logger,
            flush_logs_every_n_steps,
            log_every_n_steps,
            move_metrics_to_cpu,
        )

        # init debugging flags
        self.debugging_connector.on_init_start(
            limit_train_batches,
            limit_val_batches,
            limit_test_batches,
            limit_predict_batches,
            val_check_interval,
            overfit_batches,
            fast_dev_run,
        )

        # Callback system
        self.on_init_end()

    def setup_trainer(self, model: LightningModule):
        """
        Sanity check a few things before starting actual training or testing.

        Args:
            model: The model to run sanity test on.
        """

        # log hyper-parameters
        if self.logger is not None:
            # save exp to get started (this is where the first experiment logs are written)
            self.logger.log_hyperparams(model.hparams_initial)
            self.logger.log_graph(model)
            self.logger.save()

    def fit(
        self,
        model: LightningModule,
        train_dataloader: Optional[DataLoader] = None,
        val_dataloaders: Optional[Union[DataLoader, List[DataLoader]]] = None,
        datamodule: Optional[LightningDataModule] = None,
    ):
        r"""
        Runs the full optimization routine.

        Args:
            datamodule: A instance of :class:`LightningDataModule`.

            model: Model to fit.

            train_dataloader: A Pytorch DataLoader with training samples. If the model has
                a predefined train_dataloader method this will be skipped.

            val_dataloaders: Either a single Pytorch Dataloader or a list of them, specifying validation samples.
                If the model has a predefined val_dataloaders method this will be skipped

        """
        # bookkeeping
        self._state = TrainerState.RUNNING

        # bookkeeping
        # we reuse fit in .test() and .predict(). When already set, it shouldn't be modified.
        if self._running_stage is None:
            self._running_stage = RunningStage.TRAINING

        # set local properties on the model
        self.model_connector.copy_trainer_model_properties(model)

        # ----------------------------
        # LINK DATA
        # ----------------------------
        # setup data, etc...
        self.train_loop.setup_fit(model, train_dataloader, val_dataloaders, datamodule)

        # hook
        self.data_connector.prepare_data(model)
        self.callback_connector._attach_model_callbacks(model, self)

        # ----------------------------
        # SET UP TRAINING
        # ----------------------------
        self.call_setup_hook(model)
        self.call_hook("on_before_accelerator_backend_setup", model)
        self.accelerator.setup(self, model)
        self.setup_trainer(model)

        # ----------------------------
        # INSPECT THE CORE LOOPS
        # ----------------------------
        #             Lightning internal flow looks like this.
        #
        #   trainer.fit(...) or trainer.test(...) or trainer.predict(...)   ||
        #                                |                                  ||
        #                        create accelerator                         ||
        #                                |                                  ||
        #                         trainer.dispatch                          ||  LIGHTNING
        #                                |                                  ||
        #    start_training or start_testing or start_predicting call       ||  FLOW
        #                        from `accelerator`                         ||
        #                                |                                  ||  DIRECTION
        #             run_train or run_test or run_predict call             ||
        #                           from `trainer`                          ||
        #                                |                                  ||
        #                             results                               \/
        # This is used to guide readers to the core loops: train, test, predict.
        # `run_predict` is the simplest to understand, use `Go to Definition` to read it :)
        # Search for `start_training` or `start_testing` or `start_predicting` in
        # `pytorch_lightning/plugins/training_type` folder to find accelerator dispatch functions.
        self.accelerator.train_loop = self.run_train
        self.accelerator.validation_loop = self.run_evaluation
        self.accelerator.test_loop = self.run_evaluation
        self.accelerator.predict_loop = self.run_predict

        # ----------------------------
        # TRAIN
        # ----------------------------
        # hook
        self.call_hook("on_fit_start")

        # plugin will setup fitting (e.g. ddp will launch child processes)
        self.pre_dispatch()

        # dispath `start_training` or `start_testing` or `start_predicting`
        self.dispatch()

        # plugin will finalized fitting (e.g. ddp_spawn will load trained model)
        self.post_dispatch()

        # ----------------------------
        # POST-Training CLEAN UP
        # ----------------------------
        # hook
        self.call_hook('on_fit_end')

        # hook
        self.teardown('fit')
        if self.is_function_implemented('teardown'):
            model.teardown('fit')

        # return 1 when finished
        # used for testing or when we need to know that training succeeded
        if self._state != TrainerState.INTERRUPTED:
            self._state = TrainerState.FINISHED

        self._running_stage = None

        return self.accelerator.results or 1

    def pre_dispatch(self):
        self.accelerator.pre_dispatch()

    def post_dispatch(self):
        self.accelerator.post_dispatch()
        self.accelerator.teardown()

    def dispatch(self):
        if self.testing:
            self.accelerator.start_testing(self)

        elif self.predicting:
            self.accelerator.start_predicting(self)

        else:
            self.accelerator.start_training(self)

    def train_or_test_or_predict(self):
        if self.testing:
            results = self.run_test()

        elif self.predicting:
            results = self.run_predict()

        else:
            results = self.run_train()

        return results

    def _pre_training_routine(self):
        # wait for all to join if on distributed
        self.accelerator.barrier("setup_training")

        # register auto-resubmit when on SLURM
        self.slurm_connector.register_slurm_signal_handlers()

        # --------------------------
        # Pre-train
        # --------------------------
        # on pretrain routine start
        ref_model = self.lightning_module

        self.on_pretrain_routine_start(ref_model)
        if self.is_function_implemented("on_pretrain_routine_start"):
            ref_model.on_pretrain_routine_start()

        # print model summary
        if self.is_global_zero and self.weights_summary is not None and not self.testing:
            if self.weights_summary in ModelSummary.MODES:
                ref_model.summarize(mode=self.weights_summary)
            else:
                raise MisconfigurationException("weights_summary can be None, " + ", ".join(ModelSummary.MODES))

        # restore training and model before hpc is called
        self.checkpoint_connector.restore_weights()

        # on pretrain routine end
        self.on_pretrain_routine_end(ref_model)
        if self.is_function_implemented("on_pretrain_routine_end"):
            ref_model.on_pretrain_routine_end()

    def run_train(self):

        self._pre_training_routine()

        if not self.is_global_zero and self.progress_bar_callback is not None:
            self.progress_bar_callback.disable()

        self.run_sanity_check(self.lightning_module)

        # set stage for logging
        self._running_stage = RunningStage.TRAINING

        self.checkpoint_connector.has_trained = False

        # enable train mode
        model = self.lightning_module
        model.train()

        if _PYSYFT_AVAILABLE:
            # Todo (tudorcebere): Find better solution than `client_cache` to access Duet
            client_cache["duet"].torch.set_grad_enabled(True)
        else:
            torch.set_grad_enabled(True)

        # reload data when needed
        self.train_loop.reset_train_val_dataloaders(model)

        # hook
        self.train_loop.on_train_start()

        try:
            if self.train_loop.should_skip_training():
                return
            # run all epochs
            epochs = range(self.current_epoch, self.max_epochs) if self.max_epochs else count(self.current_epoch)
            for epoch in epochs:

                # hook
                self.train_loop.on_train_epoch_start(epoch)

                with self.profiler.profile("run_training_epoch"):
                    # run train epoch
                    self.train_loop.run_training_epoch()

                if self.max_steps and self.max_steps <= self.global_step:
                    return

                # early stopping
                met_min_epochs = (epoch >= self.min_epochs - 1) if self.min_epochs else True
                met_min_steps = self.global_step >= self.min_steps if self.min_steps else True

                if self.should_stop:
                    if met_min_epochs and met_min_steps:
                        return
                    else:
                        log.info(
                            'Trainer was signaled to stop but required minimum epochs'
                            f' ({self.min_epochs}) or minimum steps ({self.min_steps}) has'
                            ' not been met. Training will continue...'
                        )

            # hook
            self.train_loop.on_train_end()

        except KeyboardInterrupt:
            rank_zero_warn('Detected KeyboardInterrupt, attempting graceful shutdown...')

            # user could press ctrl+c many times... only shutdown once
            if not self.interrupted:
                self.interrupted = True
                self._state = TrainerState.INTERRUPTED
                self.on_keyboard_interrupt()
        finally:
            # hook
            self.train_loop.on_train_end()

    def run_evaluation(self, max_batches=None, on_epoch=False):

        # used to know if we are logging for val, test + reset cached results
        self._running_stage = RunningStage.TESTING if self.testing else RunningStage.EVALUATING
        self.logger_connector.reset()

        # bookkeeping
        self.evaluation_loop.testing = self.testing

        # prepare dataloaders
        dataloaders, max_batches = self.evaluation_loop.get_evaluation_dataloaders(max_batches)

        # check if we want to skip this evaluation
        if self.evaluation_loop.should_skip_evaluation(max_batches):
            return [], []

        # enable eval mode + no grads
        self.evaluation_loop.on_evaluation_model_eval()
        # ref model
        model = self.lightning_module
        model.zero_grad()
        torch.set_grad_enabled(False)

        # hook
        self.evaluation_loop.on_evaluation_start()

        # set up the eval loop
        self.evaluation_loop.setup(model, max_batches, dataloaders)

        # hook
        self.evaluation_loop.on_evaluation_epoch_start()

        # run validation/testing
        for dataloader_idx, dataloader in enumerate(dataloaders):
            # bookkeeping
            dl_outputs = []
            dataloader = self.accelerator.process_dataloader(dataloader)
            dl_max_batches = self.evaluation_loop.max_batches[dataloader_idx]

            for batch_idx, batch in enumerate(dataloader):
                if batch is None:
                    continue

                # stop short when running on limited batches
                if batch_idx >= dl_max_batches:
                    break

                # hook
                self.evaluation_loop.on_evaluation_batch_start(batch, batch_idx, dataloader_idx)

                # lightning module methods
                with self.profiler.profile("evaluation_step_and_end"):
                    output = self.evaluation_loop.evaluation_step(batch, batch_idx, dataloader_idx)
                    output = self.evaluation_loop.evaluation_step_end(output)

                # hook + store predictions
                self.evaluation_loop.on_evaluation_batch_end(output, batch, batch_idx, dataloader_idx)

                # log batch metrics
                self.evaluation_loop.log_evaluation_step_metrics(output, batch_idx)

                # track epoch level outputs
                dl_outputs = self.track_output_for_epoch_end(dl_outputs, output)

            # store batch level output per dataloader
            self.evaluation_loop.outputs.append(dl_outputs)

        # lightning module method
        deprecated_eval_results = self.evaluation_loop.evaluation_epoch_end()

        # hook
        self.evaluation_loop.on_evaluation_epoch_end()

        # update epoch-level lr_schedulers
        if on_epoch:
            self.optimizer_connector.update_learning_rates(interval='epoch')

        # hook
        self.evaluation_loop.on_evaluation_end()

        # log epoch metrics
        eval_loop_results = self.evaluation_loop.log_epoch_metrics_on_evaluation_end()

        # save predictions to disk
        self.evaluation_loop.predictions.to_disk()

        # enable train mode again
        self.evaluation_loop.on_evaluation_model_train()

        torch.set_grad_enabled(True)

        return eval_loop_results, deprecated_eval_results

    def track_output_for_epoch_end(self, outputs, output):
        if output is not None:
            if isinstance(output, Result):
                output = output.detach()
                if self.move_metrics_to_cpu:
                    output = output.cpu()
            elif isinstance(output, dict):
                output = recursive_detach(output, to_cpu=self.move_metrics_to_cpu)
            elif isinstance(output, torch.Tensor) and output.is_cuda and self.move_metrics_to_cpu:
                output = output.cpu()
            outputs.append(output)
        return outputs

    def run_test(self):
        if not self.is_global_zero and self.progress_bar_callback is not None:
            self.progress_bar_callback.disable()

        # only load test dataloader for testing
        # self.reset_test_dataloader(ref_model)
        with self.profiler.profile("run_test_evaluation"):
            eval_loop_results, _ = self.run_evaluation()

        if len(eval_loop_results) == 0:
            return 1

        # remove the tensors from the eval results
        for i, result in enumerate(eval_loop_results):
            if isinstance(result, dict):
                for k, v in result.items():
                    if isinstance(v, torch.Tensor):
                        result[k] = v.cpu().item()

        return eval_loop_results

    def run_predict(self):
        # prepare dataloaders
        dataloaders, max_batches = self.predict_loop.get_predict_dataloaders(None)

        # check if we want to skip this evaluation
        if self.predict_loop.should_skip_predict(dataloaders, max_batches):
            return []

        # ref model
        model = self.lightning_module

        # enable eval mode + no grads
        self.predict_loop.on_predict_model_eval()
        model.zero_grad()
        torch.set_grad_enabled(False)

        # set up the eval loop
        self.predict_loop.setup(model, max_batches, dataloaders)

        # run validation/testing
        for dataloader_idx, dataloader in enumerate(dataloaders):
            dataloader = self.accelerator.process_dataloader(dataloader)
            dl_max_batches = self.predict_loop.max_batches[dataloader_idx]

            for batch_idx, batch in enumerate(dataloader):
                if batch is None:
                    continue

                # stop short when running on limited batches
                if batch_idx >= dl_max_batches:
                    break

                # lightning module methods
                with self.profiler.profile("predict"):
                    self.predict_loop.predict(batch, batch_idx, dataloader_idx)

        results = self.predict_loop.on_predict_epoch_end()
        return results

    def run_sanity_check(self, ref_model):
        using_val_step = ref_model.val_dataloader is not None and is_overridden('validation_step', ref_model)
        should_sanity_check = using_val_step and self.num_sanity_val_steps > 0 and self.limit_val_batches > 0

        # run tiny validation (if validation defined)
        # to make sure program won't crash during val
        if should_sanity_check:
            self.reset_val_dataloader(ref_model)
            self.num_sanity_val_batches = [
                min(self.num_sanity_val_steps, val_batches) for val_batches in self.num_val_batches
            ]

            # hook and callback
            self.running_sanity_check = True
            self.on_sanity_check_start()

            # run eval step
            _, eval_results = self.run_evaluation(max_batches=self.num_sanity_val_batches)

            # allow no returns from eval
            if eval_results is not None and len(eval_results) > 0:
                # when we get a list back, used only the last item
                if isinstance(eval_results, list):
                    eval_results = eval_results[-1]

                _, _, _, callback_metrics, _ = self.process_dict_result(eval_results)
                self.logger_connector.callback_metrics = callback_metrics

            self.on_sanity_check_end()
            self.running_sanity_check = False

    def test(
        self,
        model: Optional[LightningModule] = None,
        test_dataloaders: Optional[Union[DataLoader, List[DataLoader]]] = None,
        ckpt_path: Optional[str] = 'best',
        verbose: bool = True,
        datamodule: Optional[LightningDataModule] = None,
    ):
        r"""

        Separates from fit to make sure you never run on your test set until you want to.

        Args:
            ckpt_path: Either ``best`` or path to the checkpoint you wish to test.
                If ``None``, use the weights from the last epoch to test. Default to ``best``.

            datamodule: A instance of :class:`LightningDataModule`.

            model: The model to test.

            test_dataloaders: Either a single
                Pytorch Dataloader or a list of them, specifying validation samples.

            verbose: If True, prints the test results

        Returns:
            Returns a list of dictionaries, one for each test dataloader containing their respective metrics.
        """
        # --------------------
        # SETUP HOOK
        # --------------------
        self.verbose_test = verbose

        self._running_stage = RunningStage.TESTING

        # If you supply a datamodule you can't supply train_dataloader or val_dataloaders
        if test_dataloaders and datamodule:
            raise MisconfigurationException(
                'You cannot pass test_dataloaders to trainer.test if you supply a datamodule'
            )

        # Attach datamodule to get setup/prepare_data added to model before the call to it below
        self.data_connector.attach_datamodule(model or self.lightning_module, datamodule, 'test')

        if model is not None:
            results = self.__test_given_model(model, test_dataloaders)
        else:
            results = self.__test_using_best_weights(ckpt_path, test_dataloaders)

        self.teardown('test')
        self._running_stage = None
        return results

    def __test_using_best_weights(self, ckpt_path, test_dataloaders):
        model = self.lightning_module

        # if user requests the best checkpoint but we don't have it, error
        if ckpt_path == 'best' and not self.checkpoint_callback.best_model_path:
            raise MisconfigurationException(
                'ckpt_path is "best", but ModelCheckpoint is not configured to save the best model.'
            )

        # load best weights
        if ckpt_path is not None:
            # ckpt_path is 'best' so load the best model
            if ckpt_path == 'best':
                ckpt_path = self.checkpoint_callback.best_model_path

            if len(ckpt_path) == 0:
                rank_zero_warn(
                    f'.test() found no path for the best weights, {ckpt_path}. Please '
                    f'specify a path for a checkpoint .test(ckpt_path=PATH)'
                )
                return {}
            if not self._device_type == DeviceType.TPU:
                self.accelerator.barrier()

            ckpt = pl_load(ckpt_path, map_location=lambda storage, loc: storage)
            model.load_state_dict(ckpt['state_dict'])

        # attach dataloaders
        if test_dataloaders is not None:
            self.data_connector.attach_dataloaders(model, test_dataloaders=test_dataloaders)

        # run tests
        self.tested_ckpt_path = ckpt_path
        results = self.fit(model)

        # teardown
        if self.is_function_implemented('teardown'):
            model_ref = self.lightning_module
            model_ref.teardown('test')

        return results

    def __test_given_model(self, model, test_dataloaders):

        # attach data
        if test_dataloaders is not None:
            self.data_connector.attach_dataloaders(model, test_dataloaders=test_dataloaders)

        # run test
        # sets up testing so we short circuit to eval
        results = self.fit(model)

        # teardown
        if self.is_function_implemented('teardown'):
            model.teardown('test')

        return results

    def predict(
        self,
        model: Optional[LightningModule] = None,
        dataloaders: Optional[Union[DataLoader, List[DataLoader]]] = None,
        datamodule: Optional[LightningDataModule] = None,
    ):
        r"""

        Separates from fit to make sure you never run on your predictions set until you want to.

        This will call the model forward function to compute predictions.

        Args:
            model: The model to predict on.

            dataloaders: Either a single
                Pytorch Dataloader or a list of them, specifying inference samples.

            datamodule: A instance of :class:`LightningDataModule`.

        Returns:
            Returns a list of dictionaries, one for each provided dataloader containing their respective predictions.
        """

        # --------------------
        # SETUP HOOK
        # --------------------
        # If you supply a datamodule you can't supply dataloaders

        model = model or self.lightning_module

        self._running_stage = RunningStage.PREDICTING

        if dataloaders and datamodule:
            raise MisconfigurationException(
                'You cannot pass dataloaders to trainer.predict if you supply a datamodule.'
            )

        if datamodule is not None:
            # Attach datamodule to get setup/prepare_data added to model before the call to it below
            self.data_connector.attach_datamodule(model, datamodule, 'predict')

        # attach data
        if dataloaders is not None:
            self.data_connector.attach_dataloaders(model, predict_dataloaders=dataloaders)

        self.model = model
        results = self.fit(model)
        self._running_stage = None

        return results

    def tune(
        self,
        model: LightningModule,
        train_dataloader: Optional[DataLoader] = None,
        val_dataloaders: Optional[Union[DataLoader, List[DataLoader]]] = None,
        datamodule: Optional[LightningDataModule] = None,
    ):
        r"""
        Runs routines to tune hyperparameters before training.

        Args:
            datamodule: A instance of :class:`LightningDataModule`.

            model: Model to tune.

            train_dataloader: A Pytorch DataLoader with training samples. If the model has
                a predefined train_dataloader method this will be skipped.

            val_dataloaders: Either a single Pytorch Dataloader or a list of them, specifying validation samples.
                If the model has a predefined val_dataloaders method this will be skipped

        """
        self.tuner.tune(model, train_dataloader, val_dataloaders, datamodule)

    def call_setup_hook(self, model):
        # call setup after the ddp process has connected
        stage_name = 'test' if self.testing else 'fit'
        if self.datamodule is not None:
            called = self.datamodule.has_setup_test if self.testing else self.datamodule.has_setup_fit
            if not called:
                self.datamodule.setup(stage_name)
        self.setup(model, stage_name)
        model.setup(stage_name)

    def _reset_result_and_set_hook_fx_name(self, hook_name):
        # on_before_zero_grad is called within training_step
        if "batch_start" in hook_name or "on_before_zero_grad" in hook_name:
            return True
        model_ref = self.lightning_module
        if model_ref is not None:
            # used to track current hook name called
            model_ref._results = Result()
            model_ref._current_hook_fx_name = hook_name
        return False

    def _cache_logged_metrics(self):
        model_ref = self.lightning_module
        if model_ref is not None:
            # capture logging for this hook
            self.logger_connector.cache_logged_metrics()

    def call_hook(self, hook_name, *args, **kwargs):
        # set hook_name to model + reset Result obj
        skip = self._reset_result_and_set_hook_fx_name(hook_name)

        # always profile hooks
        with self.profiler.profile(hook_name):

            # first call trainer hook
            if hasattr(self, hook_name):
                trainer_hook = getattr(self, hook_name)
                trainer_hook(*args, **kwargs)

            # next call hook in lightningModule
            output = None
            model_ref = self.lightning_module
            if is_overridden(hook_name, model_ref):
                hook_fx = getattr(model_ref, hook_name)
                output = hook_fx(*args, **kwargs)

            # if the PL module doesn't have the hook then call the accelerator
            # used to auto-reduce things for the user with Results obj
            elif hasattr(self.accelerator, hook_name):
                accelerator_hook = getattr(self.accelerator, hook_name)
                output = accelerator_hook(*args, **kwargs)

        if not skip:
            self._cache_logged_metrics()
        return output

    @property
    def training(self) -> bool:
        return self._running_stage == RunningStage.TRAINING

    @training.setter
    def training(self, val: bool) -> None:
        if val:
            self._running_stage = RunningStage.TRAINING
        elif self.training:
            self._running_stage = None

    @property
    def testing(self) -> bool:
        return self._running_stage == RunningStage.TESTING

    @testing.setter
    def testing(self, val: bool) -> None:
        if val:
            self._running_stage = RunningStage.TESTING
        elif self.testing:
            self._running_stage = None

    @property
    def predicting(self) -> bool:
        return self._running_stage == RunningStage.PREDICTING

    @predicting.setter
    def predicting(self, val: bool) -> None:
        if val:
            self._running_stage = RunningStage.PREDICTING
        elif self.predicting:
            self._running_stage = None

    @property
    def tuning(self) -> bool:
        return self._running_stage == RunningStage.TUNING

    @tuning.setter
    def tuning(self, val: bool) -> None:
        if val:
            self._running_stage = RunningStage.TUNING
        elif self.tuning:
            self._running_stage = None

    @property
    def evaluating(self) -> bool:
        return self._running_stage == RunningStage.EVALUATING

    @evaluating.setter
    def evaluating(self, val: bool) -> None:
        if val:
            self._running_stage = RunningStage.EVALUATING
        elif self.evaluating:
            self._running_stage = None<|MERGE_RESOLUTION|>--- conflicted
+++ resolved
@@ -64,13 +64,11 @@
 from pytorch_lightning.utilities.memory import recursive_detach
 from pytorch_lightning.utilities.model_helpers import is_overridden
 
-<<<<<<< HEAD
 if _PYSYFT_AVAILABLE:
     from syft import client_cache
 
-=======
+
 log = logging.getLogger(__name__)
->>>>>>> bc577ca7
 # warnings to ignore in trainer
 warnings.filterwarnings(
     'ignore', message='torch.distributed.reduce_op is deprecated, '
