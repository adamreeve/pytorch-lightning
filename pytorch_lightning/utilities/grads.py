--- conflicted
+++ resolved
@@ -35,24 +35,9 @@
             as a single vector.
     """
     norm_type = float(norm_type)
-<<<<<<< HEAD
     if norm_type <= 0:
         raise ValueError(f"`norm_type` must be a positive number or 'inf' (infinity norm). Got {norm_type}")
 
-    norms, all_norms = {}, []
-    for name, p in module.named_parameters():
-        if p.grad is None:
-            continue
-
-        param_norm = float(p.grad.data.norm(norm_type))
-        norms[f"grad_{norm_type}_norm_{name}"] = round(param_norm, 4)
-
-        all_norms.append(param_norm)
-
-    total_norm = float(torch.tensor(all_norms).norm(norm_type))
-    norms[f"grad_{norm_type}_norm_total"] = round(total_norm, 4)
-
-=======
     norms = {
         f"grad_{norm_type}_norm_{name}": p.grad.data.norm(norm_type).item()
         for name, p in module.named_parameters()
@@ -62,5 +47,4 @@
         total_norm = torch.tensor(list(norms.values())).norm(norm_type).item()
         norms[f"grad_{norm_type}_norm_total"] = total_norm
         norms = {k: round(v, 4) for k, v in norms.items()}
->>>>>>> 66ce4436
     return norms