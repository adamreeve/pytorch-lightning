# Copyright The PyTorch Lightning team.
#
# Licensed under the Apache License, Version 2.0 (the "License");
# you may not use this file except in compliance with the License.
# You may obtain a copy of the License at
#
#     http://www.apache.org/licenses/LICENSE-2.0
#
# Unless required by applicable law or agreed to in writing, software
# distributed under the License is distributed on an "AS IS" BASIS,
# WITHOUT WARRANTIES OR CONDITIONS OF ANY KIND, either express or implied.
# See the License for the specific language governing permissions and
# limitations under the License.
from collections import OrderedDict
from collections.abc import Mapping, Sequence
from copy import deepcopy
from typing import Any, Dict, Generator, Iterator, List, Optional, Union

from torch.utils.data import get_worker_info, Sampler
from torch.utils.data.dataloader import _MultiProcessingDataLoaderIter, DataLoader, IterableDataset

from pytorch_lightning.utilities.apply_func import _is_dataclass_instance, _is_namedtuple, apply_to_collection
from pytorch_lightning.utilities.enums import AutoRestartBatchKeys
from pytorch_lightning.utilities.exceptions import MisconfigurationException


class FastForwardSampler(Sampler):
    """
    This FastForwardSampler wraps a :class:`torch.utils.data.Sampler` and records the number of iterations
    performed during an epoch. It maintains a state, saved with :meth:`state_dict`, that can be reloaded with
    :meth:`load_state_dict`. If the sampler is used in a multiprocessing context, the ``FastForwardSampler`` will record
    the state of the current worker.
    When reloading, the ``FastForwardSampler`` will "fast-forward" the wrapped sampler by iterating through all the
    samples seen in the last iterations (for the current worker).
    """

    def __init__(self, sampler: Union[Sampler, Generator], attr_name: Optional[str] = None) -> None:
        super().__init__(data_source=None)
        self._sampler = sampler
        self.restarting: bool = False
        self._current_iteration = 0
        self._dataloader_batch_size: Optional[int] = None
        self._cached_state_dict: Optional[Dict[str, Any]] = None
        self._attr_name = attr_name

    def __getattr__(self, key: str) -> Any:
        if key in self.__dict__:
            return self.__dict__[key]
        return getattr(self._sampler, key, None)

    def setup(self, dataloader_batch_size: Optional[int] = None) -> None:
        """
        Setup the ``FastForwardSampler``.
        This is required only when the provided dataset subclassed :class:`torch.utils.data.Dataset`.
        """
        self._dataloader_batch_size = dataloader_batch_size

    @property
    def worker_id(self) -> int:
        worker_info = get_worker_info()
        return worker_info.id if worker_info else 0

    def __iter__(self) -> Iterator[Any]:
        # split restart logic to avoid user with tempering with "fast-forwarding"

        if not self.restarting:
            for batch in self._sampler:
                self._current_iteration += 1
                yield batch

        else:
            for i, batch in enumerate(self._sampler):

                # the `state dict` was cached as workers were available before.
                if self._cached_state_dict is not None and self.worker_id in self._cached_state_dict:

                    # reload the current state dict
                    self.load_state_dict(self._cached_state_dict, workers_initialized=True)
                    self._cached_state_dict = None

                # when the current index matching the current_iteration, we have "fast forwarded" the sampler.
                if self._current_iteration <= i:
                    if self._current_iteration == i:
                        self.restarting = False
                    self._current_iteration += 1
                    yield batch

        self._current_iteration = 0
        self.restarting = False

    def __len__(self) -> int:
        return len(self.sampler)

    def _compute_current_iteration(self, num_batches_processed: Optional[int] = None) -> int:
        """
        This function is used to compute the effective iteration.
        As DataLoader can perform ``prefecthing`` or training can fail while processing a batch,
        the current iteration needs to be computed using the ``num_batches_processed`` processed information.
        """
        if num_batches_processed is not None:
            current_iteration = num_batches_processed
        else:
            current_iteration = self._current_iteration

        if self._dataloader_batch_size and num_batches_processed is not None:
            current_iteration *= self._dataloader_batch_size

        return current_iteration

    def state_dict(self, num_batches_processed: Optional[int] = None) -> Dict[int, Dict[str, int]]:
        """ Returns the state of the sampler in the current worker. The worker id indexes the state dict."""
        return {self.worker_id: {"current_iteration": self._compute_current_iteration(num_batches_processed)}}

    def load_state_dict(self, state_dict: Dict[int, Any], workers_initialized: bool = False) -> None:
        """
        Loads the saved state for the wrapped sampler.
        If the ``state_dict`` contains multiple states, it means there were multiple workers.
        The state will be cached and fully reloaded (fast-forward) the first time :meth:`__iter__` is called.
        """
        # as workers aren't available, the ``state_dict``` is cached until workers are made available.
        if len(state_dict) > 1 and not workers_initialized:
            self._cached_state_dict = deepcopy(state_dict)
            self.restarting = True
            return
        self._current_iteration = state_dict[self.worker_id]["current_iteration"]
        self.restarting = True


class CaptureIterableDataset(IterableDataset):
    """
    The ``CaptureIterableDataset`` is used to wrap an :class:`torch.utils.data.IterableDataset`.
    On ``__iter__`` function call,   the ``CaptureIterableDataset`` will wrap the wrapped dataset
        generators into ``FastForwardSampler`` to keep track of progress.
    On ``__next__`` function call, the ``CaptureIterableDataset`` will return a dictionary containing
        user data and metadata containing the ``FastForwardSampler`` samplers state_dict.
    """

    def __init__(self, dataset: IterableDataset, initial_seed: Optional[int] = None) -> None:
        super().__init__()
        self.dataset = deepcopy(dataset)
        self.state_dict: Optional[Dict[int, Any]] = None
        self.initial_seed = initial_seed
        self.samplers: Optional[Dict[str, FastForwardSampler]] = None

    @property
    def sampler(self) -> Sampler:
        return self.dataset.sampler

    def load_state_dict(self, state_dict: Dict[int, Any]) -> None:
        self.state_dict = deepcopy(state_dict)

    def _wrap_generator_samplers(self) -> None:
        self.samplers = {}

        # access wrapped dataset attributes
        dataset_dict = self.dataset.__dict__

        # create a tuple of sampler names
        samplers_names = tuple(v.__class__.__name__ for k, v in dataset_dict.items() if isinstance(v, Sampler))

        # create a dictionary of generator present within the dataset attributes
        dataset_sampler_generators = {k: v for k, v in dataset_dict.items() if isinstance(v, (Generator, Iterator))}

        # iterate over the generator. If a generator was created from a ``Sampler```,
        # it will be wrapped into a ``FastForwardSampler``.
        for (generator_attr_name, generator) in dataset_sampler_generators.items():

            if isinstance(generator, Sampler):
                continue

            # used to handle a weird behaviour from PyTorch 1.6
            # where the sampler is converted to a list_iterator
            is_legacy = False

            if isinstance(generator, Generator):
                # Generator name have the  the form `SamplerName.__iter__`
                generator_name = generator.__qualname__.split('.')[0]
            else:
                # assume the retrieved iterator is coming from sampler.
                is_legacy = True

            # validate the base generator name matches a sampler name.
            if is_legacy or any(sampler_name == generator_name for sampler_name in samplers_names):

                # wrap the generator into a ``FastForwardSampler``
                sampler = FastForwardSampler(generator, attr_name=generator_attr_name)

                # if ``CaptureIterableDataset`` was available, the sampler should reload its own state.
                if self.state_dict is not None:
                    sampler.load_state_dict(self.state_dict[generator_attr_name])

                # store the samplers
                self.samplers[generator_attr_name] = sampler

                # replace generator with the generator from the ``FastForwardSampler``.
                dataset_dict[generator_attr_name] = iter(sampler)

    def reset_on_epoch(self) -> None:
        self.state_dict = None

    def __iter__(self) -> Iterator:
        # create a generator from the wrapped Iterative Dataset
        # if the dataset contained samplers, they will be transformers into generators
        self.iter_data = iter(self.dataset)

        # wrap any generator associated to a Sampler into a ``FastForwardSampler``.
        self._wrap_generator_samplers()
        return self

    def __next__(self) -> Dict[str, Any]:
        # fetch next data
        data = next(self.iter_data)

        # return both current data and samplers ``state_dict``.
        return {"data": data, AutoRestartBatchKeys.PL_SAMPLERS: {k: v.state_dict() for k, v in self.samplers.items()}}

    @staticmethod
    def store_samplers_state_dict(iterator: Iterator, sampler_state_dict: List) -> None:
        iterator_state_dict = getattr(iterator, "_sampler_state_dict", None)
        iterator_state_dict_cache = getattr(iterator, "_sampler_state_dict_cache", None)
        # handle the logic this way due Trainer prefecting.
        if not iterator_state_dict:
            iterator._sampler_state_dict = sampler_state_dict
        else:
            if iterator_state_dict_cache is None:
                iterator._sampler_state_dict_cache = sampler_state_dict
            else:
                for attr_cache, state_dict in zip(iterator_state_dict, iterator._sampler_state_dict_cache):
                    for k, v in state_dict.items():
                        attr_cache[k].update(v)
                iterator._sampler_state_dict_cache = sampler_state_dict

    @staticmethod
    def _sanetize_batch_from_sampler_state(data: Any, state_dicts: List):
<<<<<<< HEAD
        """
        This function is used to remove the sampler state dict from provided data batch.
        The custom data has this format:

        {
            "batch": data returned by DataLoader
            AutoRestartBatchKeys.PL_SAMPLERS: {
                "sampler0": {
                    0: { "current_iteration": ... }
                    1: { "current_iteration": ... }
                    ...
                }
                "sampler1": ...
            }
        }
        """
    
=======

>>>>>>> d194949e
        def _sanetize(data: Mapping):
            out = []
            for k, v in data.items():
                if k == AutoRestartBatchKeys.PL_SAMPLERS:
                    iterable_dataset_state_dict = {}
                    for sampler_name, sampler_state_dict in v.items():
                        iterable_dataset_state_dict[sampler_name] = {
                            worker_id: {
                                # each sampler in the worker process tracks the current iteration
                                # we return all of them to the main process as part of the sample and
                                # the default collate_fn will convert them to a Tensor
                                # the real current iteration is the one of the last sample in the batch
                                "current_iteration": sampler_state_dict[worker_id]["current_iteration"][-1].item()
                            }
                            for worker_id in sampler_state_dict.keys()
                        }
                    state_dicts.append(iterable_dataset_state_dict)
                    return data["data"]
                out.append((k, CaptureIterableDataset._sanetize_batch_from_sampler_state(v, state_dicts)))

            return out

        return apply_to_collection(data, Mapping, _sanetize)

    @staticmethod
    def extract_samplers_state_dict_from_batch(batch) -> List[Dict[int, Any]]:
        """
        This function is used to convert a batch into a state_dict
        """
        samplers_state_dict = []

        batch = CaptureIterableDataset._sanetize_batch_from_sampler_state(batch, samplers_state_dict)

        return batch, samplers_state_dict


def find_fast_forward_samplers(dataloader: DataLoader) -> Optional[FastForwardSampler]:
    """
    If the ``DataLoader`` is wrapping a mapping based Dataset, return the ``FastForwardSampler``.
    """
    if isinstance(dataloader.sampler, FastForwardSampler):
        return dataloader.sampler

    elif isinstance(dataloader.batch_sampler, FastForwardSampler):
        return dataloader.batch_sampler


def fetch_fast_forward_samplers_state_dict(
    dataloader: DataLoader, out: List, count: int, num_batches_processed: Optional[int] = None
):
    fast_forward_samplers = find_fast_forward_samplers(dataloader)

    if fast_forward_samplers is not None:
        try:
            out[count]
        except IndexError:
            out.append({})
        out[count]["sampler"] = fast_forward_samplers.state_dict(num_batches_processed=num_batches_processed)


def cycle_to_next_worker_and_reset(dataloader: DataLoader, state_dict: Dict[str, Any]) -> Iterator:
    """
    This function is used to cycle back the DataLoader ``_MultiProcessingDataLoaderIter``
    workers and call the reset function.

    Returns:
        iterator: Return the iterator generated from the provided ``DataLoader``.
    """
    iter_dataloader = iter(dataloader)
    num_workers = getattr(iter_dataloader, "_num_workers", 0)
    if state_dict["num_workers"] != num_workers:
        raise MisconfigurationException(
            f"The provided ``num_workers`` {num_workers} doesn't match the one used "
            f"while generating the checkpoint: {state_dict['num_workers']}"
        )
    if isinstance(iter_dataloader, _MultiProcessingDataLoaderIter):
        # move back to 0
        while next(iter_dataloader._worker_queue_idx_cycle) != 0:
            pass
        # increment previous worker
        if isinstance(state_dict["previous_worker"], int):
            for _ in range(state_dict["previous_worker"] - 1):
                next(iter_dataloader._worker_queue_idx_cycle)
        iter_dataloader._reset = iter_dataloader._ori_reset
        iter_dataloader._reset(dataloader, first_iter=True)
    return iter_dataloader


def dataloader_to_state_dict(
    dataloader: DataLoader,
    iter: Iterator,
    num_batches_processed: int = None,
) -> List[Dict[str, Any]]:
    """
    Convert a dataloader to its associated state dict
    """
    out = {}
    if iter is not None:
        out.update(find_current_worker(iter))

    if not isinstance(dataloader.dataset, CaptureIterableDataset):
        fast_forward_sampler = find_fast_forward_samplers(dataloader)
        if fast_forward_sampler is not None:
            out.update(fast_forward_sampler.state_dict(num_batches_processed=num_batches_processed))
    return out


def dataloader_load_state_dict(dataloader: DataLoader, state_dict: List[Dict[str, Any]]) -> DataLoader:
    """
    Reload ``DataLoader`` fast-forward sampler state dict.
    """
    fast_forward_sampler = find_fast_forward_samplers(dataloader)

    if isinstance(fast_forward_sampler, Sampler):
        state_dict = {k: v for k, v in state_dict.items() if k not in ("num_workers", "previous_worker")}
        fast_forward_sampler.load_state_dict(state_dict)

    return dataloader


def find_current_worker(iterator: Iterator) -> Dict[str, Optional[int]]:
    """
    Find the current DataLoader Iterator worker if multiple workers were used..
    """
    num_workers = getattr(iterator, "_num_workers", 0)
    if isinstance(iterator, _MultiProcessingDataLoaderIter):
        next_worker = (next(iterator._worker_queue_idx_cycle)) % num_workers
        previous_worker = (next_worker - 1) % num_workers
        while next(iterator._worker_queue_idx_cycle) != previous_worker:
            pass
    else:
        previous_worker = None

    return {"num_workers": num_workers, "previous_worker": previous_worker}<|MERGE_RESOLUTION|>--- conflicted
+++ resolved
@@ -232,7 +232,6 @@
 
     @staticmethod
     def _sanetize_batch_from_sampler_state(data: Any, state_dicts: List):
-<<<<<<< HEAD
         """
         This function is used to remove the sampler state dict from provided data batch.
         The custom data has this format:
@@ -250,9 +249,6 @@
         }
         """
     
-=======
-
->>>>>>> d194949e
         def _sanetize(data: Mapping):
             out = []
             for k, v in data.items():
