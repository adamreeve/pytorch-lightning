# Copyright The PyTorch Lightning team.
#
# Licensed under the Apache License, Version 2.0 (the "License");
# you may not use this file except in compliance with the License.
# You may obtain a copy of the License at
#
#     http://www.apache.org/licenses/LICENSE-2.0
#
# Unless required by applicable law or agreed to in writing, software
# distributed under the License is distributed on an "AS IS" BASIS,
# WITHOUT WARRANTIES OR CONDITIONS OF ANY KIND, either express or implied.
# See the License for the specific language governing permissions and
# limitations under the License.

from copy import deepcopy
from functools import partial
from typing import Any, Callable, Dict, List, Optional

import torch
from torch import Tensor
from torch.optim import Optimizer

from pytorch_lightning.core.optimizer import LightningOptimizer
from pytorch_lightning.loops import Loop
from pytorch_lightning.loops.closure import Closure, ClosureResult
from pytorch_lightning.loops.utilities import (
    _block_parallel_sync_behavior,
    _build_training_step_kwargs,
    _check_training_step_output,
    _process_training_step_output,
)
from pytorch_lightning.trainer.connectors.logger_connector.result import ResultCollection
from pytorch_lightning.trainer.progress import OptimizationProgress
from pytorch_lightning.utilities import AMPType, AttributeDict, DeviceType, grad_norm
from pytorch_lightning.utilities.exceptions import MisconfigurationException
from pytorch_lightning.utilities.finite_checks import detect_nan_parameters
from pytorch_lightning.utilities.imports import _TPU_AVAILABLE

_OUTPUTS_TYPE = List[List[Optional[ResultCollection]]]


class OptimizerLoop(Loop):
    """Runs over a sequence of optimizers.

    This loop implements what is known in Lightning as Automatic Optimization.
    """

    def __init__(self):
        super().__init__()
        # TODO: use default dict here to simplify logic in loop
        self.outputs: _OUTPUTS_TYPE = []
        self.optim_progress: OptimizationProgress = OptimizationProgress()

        self._skip_backward: bool = False
        self._batch_idx: int = 0
        self._optimizers: List[Optimizer] = []
        self._hiddens: Optional[Any] = None

    @property
    def done(self) -> bool:
        """Returns ``True`` when the last optimizer in the sequence has run."""
        return self.optim_progress.optimizer_idx >= len(self._optimizers)

    def connect(self, **kwargs: "Loop") -> None:
        raise NotImplementedError(f"{self.__class__.__name__} does not connect any child loops.")

    def reset(self) -> None:
        if not self.restarting:
            self.optim_progress.optimizer_idx = 0
        self.outputs = [[] for _ in range(len(self.trainer.optimizers))]

    def on_run_start(self, batch: Any, optimizers: List[Optimizer], batch_idx: int) -> None:  # type: ignore[override]
        self._batch_idx = batch_idx
        self._optimizers = optimizers

    def advance(self, batch: Any, *args, **kwargs) -> None:  # type: ignore[override]
        result = self._run_optimization(
            batch,
            self._batch_idx,
            self._optimizers[self.optim_progress.optimizer_idx],
            self.optim_progress.optimizer_idx,
        )
        if result.result_collection is not None:
            self.outputs[self.optim_progress.optimizer_idx].append(deepcopy(result.result_collection))

        self.optim_progress.optimizer_idx += 1

<<<<<<< HEAD
    def on_run_end(self) -> Tuple[_OUTPUTS_TYPE, Optional[Any]]:
        # on a complete run, reset current optim progress in case we want to resume
        self.optim_progress.optimizer_idx = 0
        outputs = self.outputs
        hiddens = self._hiddens
        # free memory
        self.outputs = []
        self._hiddens = None
        return outputs, hiddens
=======
    def on_run_end(self) -> _OUTPUTS_TYPE:
        outputs, self.outputs = self.outputs, []  # free memory
        return outputs
>>>>>>> 41ba6398

    def backward(
        self, loss: Tensor, optimizer: torch.optim.Optimizer, opt_idx: int, *args: Any, **kwargs: Any
    ) -> Tensor:
        """Performs the backward step.

        Args:
            loss: The loss value to back-propagate on
            optimizer: Current optimizer being used
            opt_idx: Index of the current optimizer being used
        """
        self.trainer.accelerator.backward(loss, optimizer, opt_idx, *args, **kwargs)

        if not self.trainer.fit_loop.should_accumulate():
            # track gradients
            grad_norm_dict = self._track_and_norm_grad(optimizer=optimizer)
            if grad_norm_dict:
                self.trainer.lightning_module._current_fx_name = "on_after_backward"
                self.trainer.lightning_module.log_grad_norm(grad_norm_dict)
        return loss

    def _run_optimization(
        self, split_batch: Any, batch_idx: int, optimizer: torch.optim.Optimizer, opt_idx: int
    ) -> ClosureResult:
        """Runs closure (train step + backward) together with optimization if necessary.

        Args:
            split_batch: the current tbptt split of the whole batch
            batch_idx: the index of the current batch
            optimizer: the current optimizer
            opt_idx: the index of the current optimizer
        """
        # toggle model params
        self._run_optimization_start(opt_idx, optimizer)

        closure = self._make_closure(split_batch, batch_idx, opt_idx, optimizer)

        if self.trainer.fit_loop.should_accumulate():
            # For gradient accumulation

            # -------------------
            # calculate loss (train step + train step end)
            # -------------------
            # automatic_optimization=True: perform ddp sync only when performing optimizer_step
            with _block_parallel_sync_behavior(self.trainer, block=True):
                closure()

        # ------------------------------
        # BACKWARD PASS
        # ------------------------------
        # gradient update with accumulated gradients
        else:
            self._optimizer_step(optimizer, opt_idx, batch_idx, closure)

        result = closure.consume_result()

        if result.loss is not None:
            # if no result, user decided to skip optimization
            # otherwise update running loss + reset accumulated loss
            # TODO: find proper way to handle updating running loss
            assert self.trainer.fit_loop is not None
            assert self.trainer.fit_loop.epoch_loop is not None
            assert self.trainer.fit_loop.epoch_loop.batch_loop is not None
            self.trainer.fit_loop.epoch_loop.batch_loop._update_running_loss(result.loss)

        # untoggle model params
        self._run_optimization_end(opt_idx)
        return result

    def _make_closure(self, split_batch: Any, batch_idx: int, opt_idx: int, optimizer: Optimizer) -> Closure:
        """Build a closure object that captures the given arguments and runs the `training_step` function and
        optionally other functions such as `backward` and `zero_grad`."""
        step_fn = self._make_step_fn(split_batch, batch_idx, opt_idx)
        backward_fn = self._make_backward_fn(optimizer, opt_idx)
        zero_grad_fn = self._make_zero_grad_fn(batch_idx, opt_idx, optimizer)

        return Closure(
            step_fn=step_fn, backward_fn=backward_fn, zero_grad_fn=zero_grad_fn, profiler=self.trainer.profiler
        )

    def _make_step_fn(self, split_batch: Any, batch_idx: int, opt_idx: int) -> Callable[[], Optional[AttributeDict]]:
        """Build the step function that runs the `training_step` and processes its output."""
        return partial(self._training_step, split_batch, batch_idx, opt_idx)

    def _make_zero_grad_fn(self, batch_idx: int, opt_idx: int, optimizer: Optimizer) -> Optional[Callable[[], None]]:
        """Build a `zero_grad` function that zeroes the gradients before back-propagation.

        Returns ``None`` in the case backward needs to be skipped.
        """

        if self._skip_backward:
            return None

        is_first_batch_to_accumulate = batch_idx % self.trainer.accumulate_grad_batches == 0
        if not is_first_batch_to_accumulate:
            return None

        def zero_grad_fn():
            self._on_before_zero_grad(optimizer)
            self._optimizer_zero_grad(batch_idx, optimizer, opt_idx)

        return zero_grad_fn

    def _make_backward_fn(self, optimizer: Optimizer, opt_idx: int) -> Optional[Callable[[Tensor], Tensor]]:
        """Build a `backward` function that handles back-propagation through the output produced by the
        `training_step` function.

        Returns ``None`` in the case backward needs to be skipped.
        """
        if self._skip_backward:
            return None

        def backward_fn(loss: Tensor):
            self.backward(loss, optimizer, opt_idx)

            # check if model weights are nan
            if self.trainer.terminate_on_nan:
                detect_nan_parameters(self.trainer.lightning_module)

            return loss

        return backward_fn

    def _run_optimization_start(self, opt_idx: int, optimizer: torch.optim.Optimizer) -> None:
        """Toggles the optimizer to ensure the correct one is used and prevend dangling grads.

        Args:
            opt_idx: the index of the optimizer to use
            optimizer: the optimizer to use
        """
        # make sure only the gradients of the current optimizer's parameters are calculated
        # in the training step to prevent dangling gradients in multiple-optimizer setup.
        if len(self.trainer.optimizers) > 1:
            model = self.trainer.lightning_module
            model.toggle_optimizer(optimizer, opt_idx)

    def _run_optimization_end(self, opt_idx: int) -> None:
        if len(self.trainer.optimizers) > 1:
            model = self.trainer.lightning_module
            model.untoggle_optimizer(opt_idx)

    def _optimizer_step(
        self, optimizer: torch.optim.Optimizer, opt_idx: int, batch_idx: int, train_step_and_backward_closure: Callable
    ) -> None:
        """Performs the optimizer step and some sanity checking.

        Args:
            optimizer: the optimizer to perform the step with
            opt_idx: the index of the current :param:`optimizer`
            batch_idx: the index of the current batch
            train_step_and_backward_closure: the closure function performing the train step and computing the
                gradients. By default called by the optimizer (if possible)
        """
        model_ref = self.trainer.lightning_module

        is_lbfgs = isinstance(optimizer, torch.optim.LBFGS)
        using_native_amp = self.trainer.amp_backend is not None and self.trainer.amp_backend == AMPType.NATIVE

        # native amp + lbfgs is a no go right now
        if using_native_amp and is_lbfgs:
            raise MisconfigurationException(
                "native PyTorch amp and lbfgs are not compatible."
                " To request, please file a Github issue in PyTorch and tag @mcarilli"
            )

        # wraps into LightningOptimizer only for running step
        optimizer = LightningOptimizer._to_lightning_optimizer(optimizer, self.trainer, opt_idx)

        self.optim_progress.optimizer.step.increment_ready()

        # model hook
        model_ref.optimizer_step(
            self.trainer.current_epoch,
            batch_idx,
            optimizer,
            opt_idx,
            train_step_and_backward_closure,
            on_tpu=(self.trainer._device_type == DeviceType.TPU and _TPU_AVAILABLE),
            using_native_amp=using_native_amp,
            using_lbfgs=is_lbfgs,
        )

        self.optim_progress.optimizer.step.increment_completed()

    def _on_before_zero_grad(self, optimizer: torch.optim.Optimizer) -> None:
        """Calls the ``on_before_zero_grad`` hook.

        Args:
            optimizer: the current optimizer
        """
        self.optim_progress.optimizer.zero_grad.increment_ready()
        self.trainer.call_hook("on_before_zero_grad", optimizer)
        self.optim_progress.optimizer.zero_grad.increment_started()

    def _optimizer_zero_grad(self, batch_idx: int, optimizer: torch.optim.Optimizer, opt_idx: int) -> None:
        """Zeroes out all gradients of parameters optimized by the current optimizer.

        Args:
            batch_idx: the index of the current batch
            optimizer: the current optimizer
            opt_idx: the index of the current optimizer
        """
        self.trainer.accelerator.optimizer_zero_grad(self.trainer.current_epoch, batch_idx, optimizer, opt_idx)
        self.optim_progress.optimizer.zero_grad.increment_completed()

    def _training_step(self, split_batch: Any, batch_idx: int, opt_idx: int) -> Optional[AttributeDict]:
        """Performs the actual train step with the tied hooks.

        Args:
            split_batch: the current tbptt split of the current batch
            batch_idx: the index of the current batch
            opt_idx: the index of the current optimizer

        Returns:
            an AttributeDict containing the loss value and the training step output.
        """
        # give the PL module a result for logging
        model_ref = self.trainer.lightning_module

        with self.trainer.profiler.profile("model_forward"):

            step_kwargs = _build_training_step_kwargs(
                self.trainer.lightning_module, self.trainer.optimizers, split_batch, batch_idx, opt_idx, self._hiddens
            )

            # manually capture logged metrics
            model_ref._current_fx_name = "training_step"
            with self.trainer.profiler.profile("training_step"):
                training_step_output = self.trainer.accelerator.training_step(step_kwargs)
                self.trainer.accelerator.post_training_step()

            del step_kwargs

            training_step_output = self.trainer.call_hook("training_step_end", training_step_output)

            _check_training_step_output(self.trainer.lightning_module, training_step_output)

            result_collection, self._hiddens = _process_training_step_output(self.trainer, training_step_output)
            if result_collection is None:
                return None

        # output validation already done, here loss can't be None
        assert result_collection.minimize is not None

        # accumulate loss. if accumulate_grad_batches==1, no effect
        closure_loss = result_collection.minimize / self.trainer.accumulate_grad_batches
        # the loss will get scaled for amp. avoid any modifications to it
        loss = closure_loss.detach().clone()
        return AttributeDict(closure_loss=closure_loss, loss=loss, result_collection=result_collection)

    def _track_and_norm_grad(self, optimizer: torch.optim.Optimizer) -> Dict[str, float]:
        """Tracks gradient norms and clips the gradients of all parameters optimized by the current optimizer.

        Args:
            optimizer: the current optimizer
        """
        # track gradient norms
        grad_norm_dict = {}
        can_log = (self.trainer.global_step + 1) % self.trainer.log_every_n_steps == 0
        should_track = float(self.trainer.track_grad_norm) > 0
        if should_track and can_log:
            grad_norm_dict = grad_norm(self.trainer.lightning_module, self.trainer.track_grad_norm)

        # clip gradients
        self.trainer.accelerator.clip_gradients(
            optimizer, self.trainer.gradient_clip_val, gradient_clip_algorithm=self.trainer.gradient_clip_algorithm
        )
        return grad_norm_dict<|MERGE_RESOLUTION|>--- conflicted
+++ resolved
@@ -85,21 +85,9 @@
 
         self.optim_progress.optimizer_idx += 1
 
-<<<<<<< HEAD
-    def on_run_end(self) -> Tuple[_OUTPUTS_TYPE, Optional[Any]]:
-        # on a complete run, reset current optim progress in case we want to resume
-        self.optim_progress.optimizer_idx = 0
-        outputs = self.outputs
-        hiddens = self._hiddens
-        # free memory
-        self.outputs = []
-        self._hiddens = None
-        return outputs, hiddens
-=======
     def on_run_end(self) -> _OUTPUTS_TYPE:
         outputs, self.outputs = self.outputs, []  # free memory
         return outputs
->>>>>>> 41ba6398
 
     def backward(
         self, loss: Tensor, optimizer: torch.optim.Optimizer, opt_idx: int, *args: Any, **kwargs: Any
