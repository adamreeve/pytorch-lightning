# Copyright The PyTorch Lightning team.
#
# Licensed under the Apache License, Version 2.0 (the "License");
# you may not use this file except in compliance with the License.
# You may obtain a copy of the License at
#
#     http://www.apache.org/licenses/LICENSE-2.0
#
# Unless required by applicable law or agreed to in writing, software
# distributed under the License is distributed on an "AS IS" BASIS,
# WITHOUT WARRANTIES OR CONDITIONS OF ANY KIND, either express or implied.
# See the License for the specific language governing permissions and
# limitations under the License.
from collections import defaultdict
from typing import Any, Dict, Generator, Iterator, List, Optional, overload, Tuple, Union

import numpy as np
import torch

from pytorch_lightning import loops  # import as loops to avoid circular imports
from pytorch_lightning.loops.batch import TrainingBatchLoop
from pytorch_lightning.loops.batch.training_batch_loop import _OUTPUTS_TYPE as _BATCH_OUTPUTS_TYPE
from pytorch_lightning.loops.utilities import _get_active_optimizers, _update_dataloader_iter
from pytorch_lightning.trainer.connectors.logger_connector.result import ResultCollection
from pytorch_lightning.trainer.progress import BatchProgress, SchedulerProgress
from pytorch_lightning.utilities.apply_func import apply_to_collection
from pytorch_lightning.utilities.exceptions import MisconfigurationException
from pytorch_lightning.utilities.fetching import AbstractDataFetcher
from pytorch_lightning.utilities.model_helpers import is_overridden
from pytorch_lightning.utilities.warnings import WarningCache

_OUTPUTS_TYPE = List[_BATCH_OUTPUTS_TYPE]


class TrainingEpochLoop(loops.Loop[_OUTPUTS_TYPE]):
    """Runs over all batches in a dataloader (one epoch).

    Args:
        min_steps: The minimum number of steps (batches) to process
        max_steps: The maximum number of steps (batches) to process
    """

    def __init__(self, min_steps: int, max_steps: int):
        super().__init__()
        self.min_steps: int = min_steps

        if max_steps and max_steps < -1:
            raise MisconfigurationException(f"`max_steps` must be a positive integer or -1. You passed in {max_steps}.")
        self.max_steps: int = max_steps

        self.global_step: int = 0
        self.batch_progress = BatchProgress()
        self.scheduler_progress = SchedulerProgress()

        self.batch_loop: Optional[TrainingBatchLoop] = None
        self.val_loop: Optional["loops.EvaluationLoop"] = None

        self._results = ResultCollection(training=True)
        self._outputs: _OUTPUTS_TYPE = []
<<<<<<< HEAD
        self._warning_cache = WarningCache()
=======
        self._dataloader_iter: Optional[Iterator] = None
        # caches the loaded dataloader state until dataloader objects are available
        self._dataloader_state_dict: Dict[str, Any] = {}
>>>>>>> 5841ca97

    @property
    def total_batch_idx(self) -> int:
        """Returns the current batch index (across epochs)"""
        # use `ready` instead of `completed` in case this is accessed after `completed` has been increased
        # but before the next `ready` increase
        return self.batch_progress.total.ready - 1

    @property
    def batch_idx(self) -> int:
        """Returns the current batch index (within this epoch)"""
        # use `ready` instead of `completed` in case this is accessed after `completed` has been increased
        # but before the next `ready` increase
        return self.batch_progress.current.ready - 1

    @property
    def _is_training_done(self) -> bool:
        max_steps_reached = self.max_steps is not None and self.global_step >= self.max_steps
        return max_steps_reached or self._num_ready_batches_reached()

    @property
    def _is_validation_done(self) -> bool:
        # when we are restarting we want to check whether the val loop has finished
        return not self.restarting or self.val_loop.done

    @property
    def done(self) -> bool:
        """Returns whether the training should be stopped.

        The criteria are that the number of steps reached the max steps, the last batch is reached or the trainer
        signals to stop (e.g. by early stopping).
        """
        return (self._is_training_done and self._is_validation_done) or self.trainer.should_stop

    def connect(
        self,
        batch_loop: TrainingBatchLoop = None,
        val_loop: Optional["loops.EvaluationLoop"] = None,
    ) -> None:
        """Optionally connect a custom batch or validation loop to this training epoch loop."""
        if batch_loop is not None:
            self.batch_loop = batch_loop
        if val_loop is not None:
            self.val_loop = val_loop

    def reset(self) -> None:
        """Resets the internal state of the loop for a new run."""
        assert self.batch_loop is not None
        assert self.batch_loop.optimizer_loop is not None
        if self.restarting:
            self.batch_progress.reset_on_restart()
            self.scheduler_progress.reset_on_restart()
            self.batch_loop.optimizer_loop.optim_progress.reset_on_restart()
        else:
            self.batch_progress.reset_on_run()
            self.scheduler_progress.reset_on_run()
            self.batch_loop.optimizer_loop.optim_progress.reset_on_run()

        self._outputs = []

    def on_run_start(self, data_fetcher: AbstractDataFetcher, **kwargs: Any) -> None:
        # hook
        self.trainer.logger_connector.on_epoch_start()
        self.trainer.call_hook("on_epoch_start")
        self.trainer.call_hook("on_train_epoch_start")
        self.trainer.fit_loop.epoch_progress.increment_started()

        self._reload_dataloader_state_dict(data_fetcher)
        self._dataloader_iter = _update_dataloader_iter(data_fetcher, self.batch_idx + 1)

    def advance(self, *args: Any, **kwargs: Any) -> None:
        """Runs a single training batch.

        Args:
            dataloader_iter: the iterator over the dataloader producing the new batch

        Raises:
            StopIteration: When the epoch is canceled by the user returning -1
        """
        if self.restarting and self._should_check_val_fx(self.batch_idx, self.batch_progress.is_last_batch):
            # skip training and run validation in `on_advance_end`
            return

        batch_idx, (batch, self.batch_progress.is_last_batch) = next(self._dataloader_iter)

        if not self.trainer.data_connector.train_data_fetcher.store_on_device:
            with self.trainer.profiler.profile("training_batch_to_device"):
                batch = self.trainer.accelerator.batch_to_device(batch)

        self.batch_progress.increment_ready()

        if batch is None:
            self._warning_cache.warn("train_dataloader yielded None. If this was on purpose, ignore this warning...")
            batch_output = []
        else:
            # hook
            self.trainer.logger_connector.on_batch_start(batch_idx)
            response = self.trainer.call_hook("on_batch_start")
            if response == -1:
                self.batch_progress.increment_processed()
                raise StopIteration

            # hook
            response = self.trainer.call_hook("on_train_batch_start", batch, batch_idx, 0)
            if response == -1:
                self.batch_progress.increment_processed()
                raise StopIteration

            self.batch_progress.increment_started()

            with self.trainer.profiler.profile("run_training_batch"):
                batch_output = self.batch_loop.run(batch, batch_idx)

        self.batch_progress.increment_processed()

        # update non-plateau LR schedulers
        # update epoch-interval ones only when we are at the end of training epoch
        self.update_lr_schedulers("step", update_plateau_schedulers=False)
        if self._num_ready_batches_reached():
            self.update_lr_schedulers("epoch", update_plateau_schedulers=False)

        batch_end_outputs = self._prepare_outputs_training_batch_end(
            batch_output,
            automatic=self.trainer.lightning_module.trainer.lightning_module.automatic_optimization,
            num_optimizers=len(self.trainer.optimizers),
        )
        self.trainer.call_hook("on_train_batch_end", batch_end_outputs, batch, self.batch_idx, 0)
        self.trainer.call_hook("on_batch_end")
        self.trainer.logger_connector.on_batch_end()

        self.batch_progress.increment_completed()

        if is_overridden("training_epoch_end", self.trainer.lightning_module):
            self._outputs.append(batch_output)

        # -----------------------------------------
        # SAVE METRICS TO LOGGERS AND PROGRESS_BAR
        # -----------------------------------------
        self.trainer.logger_connector.update_train_step_metrics()

    def on_advance_end(self):
        """Runs validation and Checkpointing if necessary.

        Raises:
            StopIteration: if :attr:`done` evaluates to ``True`` to finish this epoch
        """
        # -----------------------------------------
        # VALIDATE IF NEEDED + CHECKPOINT CALLBACK
        # -----------------------------------------
        should_check_val = self._should_check_val_fx(self.batch_idx, self.batch_progress.is_last_batch)
        if should_check_val:
            self.trainer.validating = True
            self._run_validation()
            self.trainer.training = True

        # -----------------------------------------
        # SAVE LOGGERS (ie: Tensorboard, etc...)
        # -----------------------------------------
        self._save_loggers_on_train_batch_end()

        # update plateau LR scheduler after metrics are logged
        self.update_lr_schedulers("step", update_plateau_schedulers=True)

        if not self._should_accumulate():
            # progress global step according to grads progress
            self.global_step += 1

        # if training finished, try to exit in `on_run_end` instead as we should have enough time
        # TODO: @tchaton verify this assumption is True.
        if not self._is_training_done:
            # if fault tolerant is enabled and process has been notified, exit.
            self.trainer._exit_gracefully_on_signal()

    def on_run_end(self) -> None:
        """Calls the on_epoch_end hook.

        Returns:
            The output of each training step for each optimizer

        Raises:
            MisconfigurationException: ``train_epoch_end`` does not return ``None``
        """
        # inform logger the batch loop has finished
        self.trainer.logger_connector.epoch_end_reached()

        # get the model and call model.training_epoch_end
        model = self.trainer.lightning_module
        if is_overridden("training_epoch_end", model) and self._outputs:
            epoch_end_outputs = self._prepare_outputs_training_epoch_end(
                self._outputs,
                automatic=model.automatic_optimization,
                num_optimizers=len(self.trainer.optimizers),
            )
            # run lightning module hook training_epoch_end
            # refresh the result for custom logging at the epoch level
            model._current_fx_name = "training_epoch_end"
            epoch_end_outputs = model.training_epoch_end(epoch_end_outputs)
            if epoch_end_outputs is not None:
                raise MisconfigurationException(
                    "`training_epoch_end` expects a return of None. "
                    "HINT: remove the return statement in `training_epoch_end`."
                )
        # free memory
        self._outputs = []

        self.trainer.fit_loop.epoch_progress.increment_processed()

        # call train epoch end hooks
        self.trainer.call_hook("on_train_epoch_end")
        self.trainer.call_hook("on_epoch_end")
        self.trainer.logger_connector.on_epoch_end()

        if self._num_ready_batches_reached():
            self.update_lr_schedulers("epoch", update_plateau_schedulers=True)

        self._dataloader_iter = None

        # if fault tolerant is enabled and process has been notified, exit.
        self.trainer._exit_gracefully_on_signal()

    def teardown(self) -> None:
        self._results.cpu()
        self.batch_loop.teardown()
        self.val_loop.teardown()

    def on_save_checkpoint(self) -> Dict:
        state_dict = super().on_save_checkpoint()

        if (
            self.trainer.train_dataloader is None
            or self._num_completed_batches_reached()  # did not finish
            # TODO: fault-tolerance requires a minimum number of batches so probably should be > 0
            or self.batch_progress.current.ready == 0  # did not start
        ):
            return state_dict
        state_dict["dataloader_state_dict"] = self.trainer.train_dataloader.state_dict(
            has_completed=self._has_completed()
        )
        return state_dict

    def on_load_checkpoint(self, state_dict: Dict) -> None:
        # cache the dataloader state dict until the dataloader objects are available
        self._dataloader_state_dict = state_dict.get("dataloader_state_dict")

    def _run_validation(self):
        # reload dataloaders
        self.val_loop._reload_evaluation_dataloaders()

        with torch.no_grad():
            self.val_loop.run()

    def _accumulated_batches_reached(self) -> bool:
        """Determine if accumulation will be finished by the end of the current batch."""
        return self.batch_progress.current.ready % self.trainer.accumulate_grad_batches == 0

    def _num_ready_batches_reached(self) -> bool:
        """Checks if we are in the last batch or if there are more batches to follow."""
        epoch_finished_on_ready = self.batch_progress.current.ready == self.trainer.num_training_batches
        return epoch_finished_on_ready or self.batch_progress.is_last_batch

    def _num_completed_batches_reached(self) -> bool:
        epoch_finished_on_completed = self.batch_progress.current.completed == self.trainer.num_training_batches
        dataloader_consumed_successfully = self.batch_progress.is_last_batch and self._has_completed()
        return epoch_finished_on_completed or dataloader_consumed_successfully

    def _has_completed(self) -> bool:
        return self.batch_progress.current.ready == self.batch_progress.current.completed

    def _should_accumulate(self) -> bool:
        """Checks if the optimizer step should be performed or gradients should be accumulated for the current
        step."""
        accumulation_done = self._accumulated_batches_reached()
        # Lightning steps on the final batch
        is_final_batch = self._num_ready_batches_reached()
        # but the TTP might not
        ttp_accumulates_on_final_batch = (
            self.trainer.training_type_plugin.handles_gradient_accumulation or not is_final_batch
        )
        return not accumulation_done and ttp_accumulates_on_final_batch

    @staticmethod
    def _prepare_outputs_training_batch_end(
        batch_output: _BATCH_OUTPUTS_TYPE,
        automatic: bool,
        num_optimizers: int,
    ) -> Union[List[List[Dict[str, Any]]], List[Dict[str, Any]]]:
        """Processes the outputs from the batch loop into the format passed to the ``training_batch_end`` hook.

        ``(tbptt_steps, n_opt) -> (n_opt, tbptt_steps)``. The optimizer dimension might have been squeezed.
        """
        if not batch_output:
            return []

        # convert optimizer dicts to list
        if automatic:
            batch_output = apply_to_collection(
                batch_output, dtype=dict, function=_convert_optim_dict, num_optimizers=num_optimizers
            )
        array = np.array(batch_output, dtype=object)
        if array.ndim == 1:
            array = np.expand_dims(array, 1)

        array = array.transpose((1, 0))
        array = array.squeeze()
        array = array.tolist()
        array = _recursive_unpad(array)
        return array

    @staticmethod
    def _prepare_outputs_training_epoch_end(
        batch_outputs: _OUTPUTS_TYPE,
        automatic: bool,
        num_optimizers: int,
    ) -> Union[List[List[List[Dict[str, Any]]]], List[List[Dict[str, Any]]], List[Dict[str, Any]]]:
        """Processes the outputs from the batch loop into the format passed to the ``training_epoch_end`` hook.

        ``(n_batches, tbptt_steps, n_opt) -> (n_opt, n_batches, tbptt_steps)``.
        All single-element dimensions might have been squeezed.

        This processing is necessary because the format of the inputs to the ``training_epoch_end`` hook does not
        match the loop structure and because empty dimensions are squeezed. This could break with loop customization.
        """
        # `batch_outputs` (plural) is the same as `epoch_end_output` (singular)
        if not batch_outputs:
            return []

        # convert optimizer dicts to list
        if automatic:
            batch_outputs = apply_to_collection(
                batch_outputs, dtype=dict, function=_convert_optim_dict, num_optimizers=num_optimizers
            )

        array = _recursive_pad(batch_outputs)
        if array.ndim == 2:
            array = np.expand_dims(array, 2)
        array = array.transpose((2, 0, 1))
        array = array.squeeze()
        array = array.tolist()
        array = _recursive_unpad(array)

        # in case we squeezed from 1-element array to a 0-dim array
        array = array if isinstance(array, list) else [array]
        # remove residual empty lists
        array = [item for item in array if not isinstance(item, list) or len(item)]
        return array

    def update_lr_schedulers(self, interval: str, update_plateau_schedulers: bool) -> None:
        """updates the lr schedulers based on the given interval."""
        if interval == "step" and self._should_accumulate():
            return
        active_optimizers = _get_active_optimizers(
            self.trainer.optimizers, self.trainer.optimizer_frequencies, self.total_batch_idx
        )
        self.trainer.optimizer_connector.update_learning_rates(
            interval=interval,
            update_plateau_schedulers=update_plateau_schedulers,
            opt_indices=[opt_idx for opt_idx, _ in active_optimizers],
        )

    def _should_check_val_fx(self, batch_idx: int, is_last_batch: bool) -> bool:
        """Decide if we should run validation."""
        if not self.trainer.enable_validation:
            return False

        is_val_check_epoch = (self.trainer.current_epoch + 1) % self.trainer.check_val_every_n_epoch == 0
        if not is_val_check_epoch:
            return False

        # val_check_batch is inf for iterable datasets with no length defined
        is_infinite_dataset = self.trainer.val_check_batch == float("inf")
        if is_last_batch and is_infinite_dataset:
            return True

        if self.trainer.should_stop:
            return True

        # TODO(@awaelchli): let training/eval loop handle logic around limit_*_batches and val_check_batch
        is_val_check_batch = is_last_batch
        if isinstance(self.trainer.limit_train_batches, int) and is_infinite_dataset:
            is_val_check_batch = (batch_idx + 1) % self.trainer.limit_train_batches == 0
        elif self.trainer.val_check_batch != float("inf"):
            is_val_check_batch = (batch_idx + 1) % self.trainer.val_check_batch == 0
        return is_val_check_batch

    def _save_loggers_on_train_batch_end(self) -> None:
        """Flushes loggers to disk."""
        # when loggers should save to disk
        should_flush_logs = self.trainer.logger_connector.should_flush_logs
        if should_flush_logs and self.trainer.is_global_zero and self.trainer.logger is not None:
            self.trainer.logger.save()

    def _reload_dataloader_state_dict(self, data_fetcher: AbstractDataFetcher):
        if self._dataloader_state_dict:
            data_fetcher.dataloader.load_state_dict(self._dataloader_state_dict)
            self._dataloader_state_dict = None


def _convert_optim_dict(outs: Dict[int, Dict[str, Any]], num_optimizers: int) -> List[Dict[str, Any]]:
    """Converts an optimizer dict to a list in which the key of the dict determines the position of the element.

    Example::
        >>> _convert_optim_dict({0: {"loss": 0.0}, 2: {"loss": 0.2}}, num_optimizers=3)
        [{'loss': 0.0}, None, {'loss': 0.2}]
    """
    return [outs[opt_idx] if opt_idx in outs else None for opt_idx in range(num_optimizers)]


@overload
def _recursive_unpad(nested: Any, value: Optional[Any] = None) -> Any:
    ...


@overload
def _recursive_unpad(nested: List[Any], value: Optional[Any] = None) -> List[Any]:
    ...


def _recursive_unpad(nested: Union[Any, List[Any]], value: Optional[Any] = None) -> Union[Any, List[Any]]:
    """Removes the given pad value from the nested list. Not strictly the reverse operation of
    :func:`_recursive_pad` because it removes the padding element everywhere, not just from the end of a list.

    Example::
        >>> _recursive_unpad([[[0, 1, 0]], [2], [0, 0]], value=0)
        [[[1]], [2], []]
    """
    if not isinstance(nested, list):
        return nested

    return [_recursive_unpad(item, value) for item in nested if item != value]


def _recursive_pad(nested: List[Any], fill_value: Optional[Any] = None) -> np.array:
    """Pads a jagged nested list of lists with the given value such that a proper multi-dimensional array can be
    formed with rectangular shape. The padding appends to the incomplete lists.

    Example::
        >>> _recursive_pad([[], [1], [2, 3], [4]], fill_value=0)  # doctest: +NORMALIZE_WHITESPACE
        array([[0, 0], [1, 0], [2, 3], [4, 0]], dtype=object)
    """
    # code adapted from stackexchange:
    # https://codereview.stackexchange.com/questions/222623/pad-a-ragged-multidimensional-array-to-rectangular-shape
    dimensions = _get_max_shape(nested)
    result = np.full(dimensions, fill_value, dtype=object)
    for index, value in _iterate_nested_array(nested):
        result[index] = value
    return result


def _get_dimensions(array: List[Any], level: int = 0) -> Generator:
    yield level, len(array)
    if all(isinstance(row, list) for row in array):
        for row in array:
            yield from _get_dimensions(row, level + 1)


def _get_max_shape(array: List[Any]) -> List[int]:
    """Calculates the max size in each dimension of a jagged (non-rectangular) nested list of lists.

    Example::
        >>> _get_max_shape([[], [[1], [2]], []])
        [3, 2, 1]
    """
    dimensions = defaultdict(int)
    for level, length in _get_dimensions(array):
        dimensions[level] = max(dimensions[level], length)
    return [value for _, value in sorted(dimensions.items())]


def _iterate_nested_array(array: List[Any], index: Tuple = ()) -> Generator:
    if all(isinstance(item, list) for item in array):
        for idx, row in enumerate(array):
            yield from _iterate_nested_array(row, (*index, idx))
    else:  # final level
        yield (*index, slice(len(array))), array<|MERGE_RESOLUTION|>--- conflicted
+++ resolved
@@ -57,13 +57,10 @@
 
         self._results = ResultCollection(training=True)
         self._outputs: _OUTPUTS_TYPE = []
-<<<<<<< HEAD
         self._warning_cache = WarningCache()
-=======
         self._dataloader_iter: Optional[Iterator] = None
         # caches the loaded dataloader state until dataloader objects are available
         self._dataloader_state_dict: Dict[str, Any] = {}
->>>>>>> 5841ca97
 
     @property
     def total_batch_idx(self) -> int:
